--- conflicted
+++ resolved
@@ -3003,13 +3003,10 @@
 		pm_wakeup_event(mmc_dev(host), 5000);
 
 	host->detect_change = 1;
-<<<<<<< HEAD
-=======
 	/*
 	 * Change in cd_gpio state, so make sure detection part is
 	 * not overided because of manual resume.
 	 */
->>>>>>> 7b3c18df
 	if (cd_irq && mmc_bus_manual_resume(host))
 		host->ignore_bus_resume_flags = true;
 
@@ -4200,11 +4197,7 @@
 
 		spin_lock_irqsave(&host->lock, flags);
 		host->rescan_disable = 0;
-<<<<<<< HEAD
-		if (mmc_bus_manual_resume(host) && 
-=======
 		if (mmc_bus_manual_resume(host) &&
->>>>>>> 7b3c18df
 				!host->ignore_bus_resume_flags) {
 			spin_unlock_irqrestore(&host->lock, flags);
 			break;
