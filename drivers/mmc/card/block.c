/*
 * Block driver for media (i.e., flash cards)
 *
 * Copyright 2002 Hewlett-Packard Company
 * Copyright 2005-2008 Pierre Ossman
 *
 * Use consistent with the GNU GPL is permitted,
 * provided that this copyright notice is
 * preserved in its entirety in all copies and derived works.
 *
 * HEWLETT-PACKARD COMPANY MAKES NO WARRANTIES, EXPRESSED OR IMPLIED,
 * AS TO THE USEFULNESS OR CORRECTNESS OF THIS CODE OR ITS
 * FITNESS FOR ANY PARTICULAR PURPOSE.
 *
 * Many thanks to Alessandro Rubini and Jonathan Corbet!
 *
 * Author:  Andrew Christian
 *          28 May 2002
 */
#include <linux/moduleparam.h>
#include <linux/module.h>
#include <linux/init.h>

#include <linux/kernel.h>
#include <linux/fs.h>
#include <linux/slab.h>
#include <linux/errno.h>
#include <linux/hdreg.h>
#include <linux/kdev_t.h>
#include <linux/blkdev.h>
#include <linux/mutex.h>
#include <linux/scatterlist.h>
#include <linux/bitops.h>
#include <linux/string_helpers.h>
#include <linux/delay.h>
#include <linux/capability.h>
#include <linux/compat.h>
#include <linux/pm_runtime.h>
#include <linux/ioprio.h>

#include <trace/events/mmc.h>

#include <linux/mmc/ioctl.h>
#include <linux/mmc/card.h>
#include <linux/mmc/core.h>
#include <linux/mmc/host.h>
#include <linux/mmc/mmc.h>
#include <linux/mmc/sd.h>

#include <asm/uaccess.h>

#include "queue.h"

MODULE_ALIAS("mmc:block");
#ifdef MODULE_PARAM_PREFIX
#undef MODULE_PARAM_PREFIX
#endif
#define MODULE_PARAM_PREFIX "mmcblk."

#define INAND_CMD38_ARG_EXT_CSD  113
#define INAND_CMD38_ARG_ERASE    0x00
#define INAND_CMD38_ARG_TRIM     0x01
#define INAND_CMD38_ARG_SECERASE 0x80
#define INAND_CMD38_ARG_SECTRIM1 0x81
#define INAND_CMD38_ARG_SECTRIM2 0x88
#define MMC_BLK_TIMEOUT_MS  (30 * 1000)        /* 30 sec timeout */
#define MMC_SANITIZE_REQ_TIMEOUT 240000
#define MMC_EXTRACT_INDEX_FROM_ARG(x) ((x & 0x00FF0000) >> 16)
#define MMC_CMDQ_STOP_TIMEOUT_MS 100

#define mmc_req_rel_wr(req)	(((req->cmd_flags & REQ_FUA) || \
				  (req->cmd_flags & REQ_META)) && \
				  (rq_data_dir(req) == WRITE))
#define PACKED_CMD_VER	0x01
#define PACKED_CMD_WR	0x02
#define PACKED_TRIGGER_MAX_ELEMENTS	5000

#define MMC_BLK_MAX_RETRIES 5 /* max # of retries before aborting a command */
#define MMC_BLK_UPDATE_STOP_REASON(stats, reason)			\
	do {								\
		if (stats->enabled)					\
			stats->pack_stop_reason[reason]++;		\
	} while (0)

#define MAX_RETRIES 5
#define PCKD_TRGR_INIT_MEAN_POTEN	17
#define PCKD_TRGR_POTEN_LOWER_BOUND	5
#define PCKD_TRGR_URGENT_PENALTY	2
#define PCKD_TRGR_LOWER_BOUND		5
#define PCKD_TRGR_PRECISION_MULTIPLIER	100

static struct mmc_cmdq_req *mmc_cmdq_prep_dcmd(
		struct mmc_queue_req *mqrq, struct mmc_queue *mq);
static DEFINE_MUTEX(block_mutex);

/*
 * The defaults come from config options but can be overriden by module
 * or bootarg options.
 */
static int perdev_minors = CONFIG_MMC_BLOCK_MINORS;

/*
 * We've only got one major, so number of mmcblk devices is
 * limited to 256 / number of minors per device.
 */
static int max_devices;

/* 256 minors, so at most 256 separate devices */
static DECLARE_BITMAP(dev_use, 256);
static DECLARE_BITMAP(name_use, 256);

/*
 * There is one mmc_blk_data per slot.
 */
struct mmc_blk_data {
	spinlock_t	lock;
	struct gendisk	*disk;
	struct mmc_queue queue;
	struct list_head part;

	unsigned int	flags;
#define MMC_BLK_CMD23	(1 << 0)	/* Can do SET_BLOCK_COUNT for multiblock */
#define MMC_BLK_REL_WR	(1 << 1)	/* MMC Reliable write support */
#define MMC_BLK_PACKED_CMD	(1 << 2)	/* MMC packed command support */
#define MMC_BLK_CMD_QUEUE	(1 << 3) /* MMC command queue support */

	unsigned int	usage;
	unsigned int	read_only;
	unsigned int	part_type;
	unsigned int	name_idx;
	unsigned int	reset_done;
#define MMC_BLK_READ		BIT(0)
#define MMC_BLK_WRITE		BIT(1)
#define MMC_BLK_DISCARD		BIT(2)
#define MMC_BLK_SECDISCARD	BIT(3)
#define MMC_BLK_FLUSH		BIT(4)
#define MMC_BLK_PARTSWITCH	BIT(5)

	/*
	 * Only set in main mmc_blk_data associated
	 * with mmc_card with mmc_set_drvdata, and keeps
	 * track of the current selected device partition.
	 */
	unsigned int	part_curr;
	struct device_attribute force_ro;
	struct device_attribute power_ro_lock;
	struct device_attribute num_wr_reqs_to_start_packing;
	struct device_attribute no_pack_for_random;
	int	area_type;
};

static DEFINE_MUTEX(open_lock);

enum {
	MMC_PACKED_NR_IDX = -1,
	MMC_PACKED_NR_ZERO,
	MMC_PACKED_NR_SINGLE,
};

module_param(perdev_minors, int, 0444);
MODULE_PARM_DESC(perdev_minors, "Minors numbers to allocate per device");

static inline int mmc_blk_part_switch(struct mmc_card *card,
				      struct mmc_blk_data *md);
static int get_card_status(struct mmc_card *card, u32 *status, int retries);
static int mmc_blk_cmdq_switch(struct mmc_card *card,
			       struct mmc_blk_data *md, bool enable);

static inline void mmc_blk_clear_packed(struct mmc_queue_req *mqrq)
{
	struct mmc_packed *packed = mqrq->packed;

	BUG_ON(!packed);

	mqrq->cmd_type = MMC_PACKED_NONE;
	packed->nr_entries = MMC_PACKED_NR_ZERO;
	packed->idx_failure = MMC_PACKED_NR_IDX;
	packed->retries = 0;
	packed->blocks = 0;
}

static struct mmc_blk_data *mmc_blk_get(struct gendisk *disk)
{
	struct mmc_blk_data *md;

	mutex_lock(&open_lock);
	md = disk->private_data;
	if (md && md->usage == 0)
		md = NULL;
	if (md)
		md->usage++;
	mutex_unlock(&open_lock);

	return md;
}

static inline int mmc_get_devidx(struct gendisk *disk)
{
	int devidx = disk->first_minor / perdev_minors;
	return devidx;
}

static void mmc_blk_put(struct mmc_blk_data *md)
{
	mutex_lock(&open_lock);
	md->usage--;
	if (md->usage == 0) {
		int devidx = mmc_get_devidx(md->disk);
		blk_cleanup_queue(md->queue.queue);

		__clear_bit(devidx, dev_use);

		put_disk(md->disk);
		kfree(md);
	}
	mutex_unlock(&open_lock);
}

static ssize_t power_ro_lock_show(struct device *dev,
		struct device_attribute *attr, char *buf)
{
	int ret;
	struct mmc_blk_data *md = mmc_blk_get(dev_to_disk(dev));
	struct mmc_card *card;
	int locked = 0;

	if (!md)
		return -EINVAL;

	card = md->queue.card;
	if (card->ext_csd.boot_ro_lock & EXT_CSD_BOOT_WP_B_PERM_WP_EN)
		locked = 2;
	else if (card->ext_csd.boot_ro_lock & EXT_CSD_BOOT_WP_B_PWR_WP_EN)
		locked = 1;

	ret = snprintf(buf, PAGE_SIZE, "%d\n", locked);

	mmc_blk_put(md);

	return ret;
}

static ssize_t power_ro_lock_store(struct device *dev,
		struct device_attribute *attr, const char *buf, size_t count)
{
	int ret;
	struct mmc_blk_data *md, *part_md;
	struct mmc_card *card;
	unsigned long set;

	if (kstrtoul(buf, 0, &set))
		return -EINVAL;

	if (set != 1)
		return count;

	md = mmc_blk_get(dev_to_disk(dev));
	if (!md)
		return -EINVAL;
	card = md->queue.card;

	mmc_get_card(card);

	ret = mmc_switch(card, EXT_CSD_CMD_SET_NORMAL, EXT_CSD_BOOT_WP,
				card->ext_csd.boot_ro_lock |
				EXT_CSD_BOOT_WP_B_PWR_WP_EN,
				card->ext_csd.part_time);
	if (ret)
		pr_err("%s: Locking boot partition ro until next power on failed: %d\n", md->disk->disk_name, ret);
	else
		card->ext_csd.boot_ro_lock |= EXT_CSD_BOOT_WP_B_PWR_WP_EN;

	mmc_put_card(card);

	if (!ret) {
		pr_info("%s: Locking boot partition ro until next power on\n",
			md->disk->disk_name);
		set_disk_ro(md->disk, 1);

		list_for_each_entry(part_md, &md->part, part)
			if (part_md->area_type == MMC_BLK_DATA_AREA_BOOT) {
				pr_info("%s: Locking boot partition ro until next power on\n", part_md->disk->disk_name);
				set_disk_ro(part_md->disk, 1);
			}
	}

	mmc_blk_put(md);
	return count;
}

static ssize_t force_ro_show(struct device *dev, struct device_attribute *attr,
			     char *buf)
{
	int ret;
	struct mmc_blk_data *md = mmc_blk_get(dev_to_disk(dev));

	if (!md)
		return -EINVAL;

	ret = snprintf(buf, PAGE_SIZE, "%d\n",
		       get_disk_ro(dev_to_disk(dev)) ^
		       md->read_only);
	mmc_blk_put(md);
	return ret;
}

static ssize_t force_ro_store(struct device *dev, struct device_attribute *attr,
			      const char *buf, size_t count)
{
	int ret;
	char *end;
	struct mmc_blk_data *md = mmc_blk_get(dev_to_disk(dev));
	unsigned long set = simple_strtoul(buf, &end, 0);

	if (!md)
		return -EINVAL;

	if (end == buf) {
		ret = -EINVAL;
		goto out;
	}

	set_disk_ro(dev_to_disk(dev), set || md->read_only);
	ret = count;
out:
	mmc_blk_put(md);
	return ret;
}

static ssize_t
num_wr_reqs_to_start_packing_show(struct device *dev,
				  struct device_attribute *attr, char *buf)
{
	struct mmc_blk_data *md = mmc_blk_get(dev_to_disk(dev));
	int num_wr_reqs_to_start_packing;
	int ret;

	if (!md)
		return -EINVAL;
	num_wr_reqs_to_start_packing = md->queue.num_wr_reqs_to_start_packing;

	ret = snprintf(buf, PAGE_SIZE, "%d\n", num_wr_reqs_to_start_packing);

	mmc_blk_put(md);
	return ret;
}

static ssize_t
num_wr_reqs_to_start_packing_store(struct device *dev,
				 struct device_attribute *attr,
				 const char *buf, size_t count)
{
	int value;
	struct mmc_blk_data *md = mmc_blk_get(dev_to_disk(dev));
	struct mmc_card *card;
	int ret = count;

	if (!md)
		return -EINVAL;

	card = md->queue.card;
	if (!card) {
		ret = -EINVAL;
		goto exit;
	}

	sscanf(buf, "%d", &value);

	if (value >= 0) {
		md->queue.num_wr_reqs_to_start_packing =
		    min_t(int, value, (int)card->ext_csd.max_packed_writes);

		pr_debug("%s: trigger to pack: new value = %d",
			mmc_hostname(card->host),
			md->queue.num_wr_reqs_to_start_packing);
	} else {
		pr_err("%s: value %d is not valid. old value remains = %d",
			mmc_hostname(card->host), value,
			md->queue.num_wr_reqs_to_start_packing);
		ret = -EINVAL;
	}

exit:
	mmc_blk_put(md);
	return ret;
}

static ssize_t
no_pack_for_random_show(struct device *dev,
				  struct device_attribute *attr, char *buf)
{
	struct mmc_blk_data *md = mmc_blk_get(dev_to_disk(dev));
	int ret;

	if (!md)
		return -EINVAL;
	ret = snprintf(buf, PAGE_SIZE, "%d\n", md->queue.no_pack_for_random);

	mmc_blk_put(md);
	return ret;
}

static ssize_t
no_pack_for_random_store(struct device *dev,
				 struct device_attribute *attr,
				 const char *buf, size_t count)
{
	int value;
	struct mmc_blk_data *md = mmc_blk_get(dev_to_disk(dev));
	struct mmc_card *card;
	int ret = count;

	if (!md)
		return -EINVAL;

	card = md->queue.card;
	if (!card) {
		ret = -EINVAL;
		goto exit;
	}

	sscanf(buf, "%d", &value);

	if (value < 0) {
		pr_err("%s: value %d is not valid. old value remains = %d",
			mmc_hostname(card->host), value,
			md->queue.no_pack_for_random);
		ret = -EINVAL;
		goto exit;
	}

	md->queue.no_pack_for_random = (value > 0) ?  true : false;

	pr_debug("%s: no_pack_for_random: new value = %d",
		mmc_hostname(card->host),
		md->queue.no_pack_for_random);

exit:
	mmc_blk_put(md);
	return ret;
}

static int mmc_blk_open(struct block_device *bdev, fmode_t mode)
{
	struct mmc_blk_data *md = mmc_blk_get(bdev->bd_disk);
	int ret = -ENXIO;

	mutex_lock(&block_mutex);
	if (md) {
		if (md->usage == 2)
			check_disk_change(bdev);
		ret = 0;

		if ((mode & FMODE_WRITE) && md->read_only) {
			mmc_blk_put(md);
			ret = -EROFS;
		}
	}
	mutex_unlock(&block_mutex);

	return ret;
}

static void mmc_blk_release(struct gendisk *disk, fmode_t mode)
{
	struct mmc_blk_data *md = disk->private_data;

	mutex_lock(&block_mutex);
	mmc_blk_put(md);
	mutex_unlock(&block_mutex);
}

static int
mmc_blk_getgeo(struct block_device *bdev, struct hd_geometry *geo)
{
	geo->cylinders = get_capacity(bdev->bd_disk) / (4 * 16);
	geo->heads = 4;
	geo->sectors = 16;
	return 0;
}

struct mmc_blk_ioc_data {
	struct mmc_ioc_cmd ic;
	unsigned char *buf;
	u64 buf_bytes;
};

static struct mmc_blk_ioc_data *mmc_blk_ioctl_copy_from_user(
	struct mmc_ioc_cmd __user *user)
{
	struct mmc_blk_ioc_data *idata;
	int err;

	idata = kzalloc(sizeof(*idata), GFP_KERNEL);
	if (!idata) {
		err = -ENOMEM;
		goto out;
	}

	if (copy_from_user(&idata->ic, user, sizeof(idata->ic))) {
		err = -EFAULT;
		goto idata_err;
	}

	idata->buf_bytes = (u64) idata->ic.blksz * idata->ic.blocks;
	if (idata->buf_bytes > MMC_IOC_MAX_BYTES) {
		err = -EOVERFLOW;
		goto idata_err;
	}

	if (!idata->buf_bytes)
		return idata;

	idata->buf = kzalloc(idata->buf_bytes, GFP_KERNEL);
	if (!idata->buf) {
		err = -ENOMEM;
		goto idata_err;
	}

	if (copy_from_user(idata->buf, (void __user *)(unsigned long)
					idata->ic.data_ptr, idata->buf_bytes)) {
		err = -EFAULT;
		goto copy_err;
	}

	return idata;

copy_err:
	kfree(idata->buf);
idata_err:
	kfree(idata);
out:
	return ERR_PTR(err);
}

static int ioctl_rpmb_card_status_poll(struct mmc_card *card, u32 *status,
				       u32 retries_max)
{
	int err;
	u32 retry_count = 0;

	if (!status || !retries_max)
		return -EINVAL;

	do {
		err = get_card_status(card, status, 5);
		if (err)
			break;

		if (!R1_STATUS(*status) &&
				(R1_CURRENT_STATE(*status) != R1_STATE_PRG))
			break; /* RPMB programming operation complete */

		/*
		 * Rechedule to give the MMC device a chance to continue
		 * processing the previous command without being polled too
		 * frequently.
		 */
		usleep_range(1000, 5000);
	} while (++retry_count < retries_max);

	if (retry_count == retries_max)
		err = -EPERM;

	return err;
}

static int ioctl_do_sanitize(struct mmc_card *card)
{
	int err;

	if (!mmc_can_sanitize(card) &&
			(card->host->caps2 & MMC_CAP2_SANITIZE)) {
		pr_warn("%s: %s - SANITIZE is not supported\n",
				mmc_hostname(card->host), __func__);
		err = -EOPNOTSUPP;
		goto out;
	}

	pr_debug("%s: %s - SANITIZE IN PROGRESS...\n",
		mmc_hostname(card->host), __func__);

	trace_mmc_blk_erase_start(EXT_CSD_SANITIZE_START, 0, 0);
	err = mmc_switch(card, EXT_CSD_CMD_SET_NORMAL,
					EXT_CSD_SANITIZE_START, 1,
					MMC_SANITIZE_REQ_TIMEOUT);
	trace_mmc_blk_erase_end(EXT_CSD_SANITIZE_START, 0, 0);

	if (err)
		pr_err("%s: %s - EXT_CSD_SANITIZE_START failed. err=%d\n",
		       mmc_hostname(card->host), __func__, err);

	pr_debug("%s: %s - SANITIZE COMPLETED\n", mmc_hostname(card->host),
					     __func__);
out:
	return err;
}

static int mmc_blk_ioctl_cmd(struct block_device *bdev,
	struct mmc_ioc_cmd __user *ic_ptr)
{
	struct mmc_blk_ioc_data *idata;
	struct mmc_blk_data *md;
	struct mmc_card *card;
	struct mmc_command cmd = {0};
	struct mmc_data data = {0};
	struct mmc_request mrq = {NULL};
	struct scatterlist sg;
	int err;

	/*
	 * The caller must have CAP_SYS_RAWIO, and must be calling this on the
	 * whole block device, not on a partition.  This prevents overspray
	 * between sibling partitions.
	 */
	if ((!capable(CAP_SYS_RAWIO)) || (bdev != bdev->bd_contains))
		return -EPERM;

	idata = mmc_blk_ioctl_copy_from_user(ic_ptr);
	if (IS_ERR_OR_NULL(idata))
		return PTR_ERR(idata);
	if (idata->ic.postsleep_max_us < idata->ic.postsleep_min_us) {
		pr_err("%s: min value: %u must not be greater than max value: %u\n",
			__func__, idata->ic.postsleep_min_us,
			idata->ic.postsleep_max_us);
		WARN_ON(1);
		err = -EPERM;
		goto cmd_err;
	}

	md = mmc_blk_get(bdev->bd_disk);
	if (!md) {
		err = -EINVAL;
		goto cmd_err;
	}

	card = md->queue.card;
	if (IS_ERR_OR_NULL(card)) {
		err = PTR_ERR(card);
		goto cmd_done;
	}

	cmd.opcode = idata->ic.opcode;
	cmd.arg = idata->ic.arg;
	cmd.flags = idata->ic.flags;

	if (idata->buf_bytes) {
		data.sg = &sg;
		data.sg_len = 1;
		data.blksz = idata->ic.blksz;
		data.blocks = idata->ic.blocks;

		sg_init_one(data.sg, idata->buf, idata->buf_bytes);

		if (idata->ic.write_flag)
			data.flags = MMC_DATA_WRITE;
		else
			data.flags = MMC_DATA_READ;

		/* data.flags must already be set before doing this. */
		mmc_set_data_timeout(&data, card);

		/* Allow overriding the timeout_ns for empirical tuning. */
		if (idata->ic.data_timeout_ns)
			data.timeout_ns = idata->ic.data_timeout_ns;

		if ((cmd.flags & MMC_RSP_R1B) == MMC_RSP_R1B) {
			/*
			 * Pretend this is a data transfer and rely on the
			 * host driver to compute timeout.  When all host
			 * drivers support cmd.cmd_timeout for R1B, this
			 * can be changed to:
			 *
			 *     mrq.data = NULL;
			 *     cmd.cmd_timeout = idata->ic.cmd_timeout_ms;
			 */
			data.timeout_ns = idata->ic.cmd_timeout_ms * 1000000;
		}

		mrq.data = &data;
	}

	mrq.cmd = &cmd;

	mmc_get_card(card);

	if (mmc_card_cmdq(card)) {
		err = mmc_cmdq_halt_on_empty_queue(card->host);
		if (err) {
			pr_err("%s: halt failed while doing %s err (%d)\n",
					mmc_hostname(card->host),
					__func__, err);
			goto cmd_rel_host_halt;
		}
	}

	if (mmc_card_doing_bkops(card)) {
		err = mmc_stop_bkops(card);
		if (err) {
			dev_err(mmc_dev(card->host),
				"%s: stop_bkops failed %d\n", __func__, err);
			goto cmd_rel_host;
		}
	}

	err = mmc_blk_part_switch(card, md);
	if (err)
		goto cmd_rel_host;

	if (idata->ic.is_acmd) {
		err = mmc_app_cmd(card->host, card);
		if (err)
			goto cmd_rel_host;
	}

	if ((MMC_EXTRACT_INDEX_FROM_ARG(cmd.arg) == EXT_CSD_SANITIZE_START) &&
	    (cmd.opcode == MMC_SWITCH)) {
		err = ioctl_do_sanitize(card);

		if (err)
			pr_err("%s: ioctl_do_sanitize() failed. err = %d",
			       __func__, err);

		goto cmd_rel_host;
	}

	mmc_wait_for_req(card->host, &mrq);

	if (cmd.error) {
		dev_err(mmc_dev(card->host), "%s: cmd error %d\n",
						__func__, cmd.error);
		err = cmd.error;
		goto cmd_rel_host;
	}
	if (data.error) {
		dev_err(mmc_dev(card->host), "%s: data error %d\n",
						__func__, data.error);
		err = data.error;
		goto cmd_rel_host;
	}

	/*
	 * According to the SD specs, some commands require a delay after
	 * issuing the command.
	 */
	if (idata->ic.postsleep_min_us)
		usleep_range(idata->ic.postsleep_min_us, idata->ic.postsleep_max_us);

	if (copy_to_user(&(ic_ptr->response), cmd.resp, sizeof(cmd.resp))) {
		err = -EFAULT;
		goto cmd_rel_host;
	}

	if (!idata->ic.write_flag) {
		if (copy_to_user((void __user *)(unsigned long) idata->ic.data_ptr,
						idata->buf, idata->buf_bytes)) {
			err = -EFAULT;
			goto cmd_rel_host;
		}
	}

cmd_rel_host:
	if (mmc_card_cmdq(card)) {
		if (mmc_cmdq_halt(card->host, false))
			pr_err("%s: %s: cmdq unhalt failed\n",
			       mmc_hostname(card->host), __func__);
	}
cmd_rel_host_halt:
	mmc_release_host(card->host);

cmd_done:
	mmc_blk_put(md);
cmd_err:
	kfree(idata->buf);
	kfree(idata);
	return err;
}

struct mmc_blk_ioc_rpmb_data {
	struct mmc_blk_ioc_data *data[MMC_IOC_MAX_RPMB_CMD];
};

static struct mmc_blk_ioc_rpmb_data *mmc_blk_ioctl_rpmb_copy_from_user(
	struct mmc_ioc_rpmb __user *user)
{
	struct mmc_blk_ioc_rpmb_data *idata;
	int err, i;

	idata = kzalloc(sizeof(*idata), GFP_KERNEL);
	if (!idata) {
		err = -ENOMEM;
		goto out;
	}

	for (i = 0; i < MMC_IOC_MAX_RPMB_CMD; i++) {
		idata->data[i] = mmc_blk_ioctl_copy_from_user(&(user->cmds[i]));
		if (IS_ERR(idata->data[i])) {
			err = PTR_ERR(idata->data[i]);
			goto copy_err;
		}
	}

	return idata;

copy_err:
	while (--i >= 0) {
		kfree(idata->data[i]->buf);
		kfree(idata->data[i]);
	}
	kfree(idata);
out:
	return ERR_PTR(err);
}

static int mmc_blk_ioctl_rpmb_cmd(struct block_device *bdev,
	struct mmc_ioc_rpmb __user *ic_ptr)
{
	struct mmc_blk_ioc_rpmb_data *idata;
	struct mmc_blk_data *md;
	struct mmc_card *card = NULL;
	struct mmc_command cmd = {0};
	struct mmc_data data = {0};
	struct mmc_request mrq = {NULL};
	struct scatterlist sg;
	int err = 0, i = 0;
	u32 status = 0;

	/* The caller must have CAP_SYS_RAWIO */
	if (!capable(CAP_SYS_RAWIO))
		return -EPERM;

	md = mmc_blk_get(bdev->bd_disk);
	/* make sure this is a rpmb partition */
	if ((!md) || (!(md->area_type & MMC_BLK_DATA_AREA_RPMB))) {
		err = -EINVAL;
		return err;
	}

	idata = mmc_blk_ioctl_rpmb_copy_from_user(ic_ptr);
	if (IS_ERR(idata)) {
		err = PTR_ERR(idata);
		goto cmd_done;
	}

	card = md->queue.card;
	if (IS_ERR(card)) {
		err = PTR_ERR(card);
		goto idata_free;
	}

	mmc_get_card(card);

	if (mmc_card_doing_bkops(card)) {
		if (mmc_card_cmdq(card)) {
			err = mmc_cmdq_halt(card->host, true);
			if (err)
				goto cmd_rel_host;
		}
		err = mmc_stop_bkops(card);
		if (err) {
			dev_err(mmc_dev(card->host),
				"%s: stop_bkops failed %d\n", __func__, err);
			goto cmd_rel_host;
		}
		if (mmc_card_cmdq(card)) {
			err = mmc_cmdq_halt(card->host, false);
			if (err)
				goto cmd_rel_host;
		}
	}

	err = mmc_blk_part_switch(card, md);
	if (err)
		goto cmd_rel_host;

	for (i = 0; i < MMC_IOC_MAX_RPMB_CMD; i++) {
		struct mmc_blk_ioc_data *curr_data;
		struct mmc_ioc_cmd *curr_cmd;

		curr_data = idata->data[i];
		curr_cmd = &curr_data->ic;
		if (!curr_cmd->opcode)
			break;

		cmd.opcode = curr_cmd->opcode;
		cmd.arg = curr_cmd->arg;
		cmd.flags = curr_cmd->flags;

		if (curr_data->buf_bytes) {
			data.sg = &sg;
			data.sg_len = 1;
			data.blksz = curr_cmd->blksz;
			data.blocks = curr_cmd->blocks;

			sg_init_one(data.sg, curr_data->buf,
					curr_data->buf_bytes);

			if (curr_cmd->write_flag)
				data.flags = MMC_DATA_WRITE;
			else
				data.flags = MMC_DATA_READ;

			/* data.flags must already be set before doing this. */
			mmc_set_data_timeout(&data, card);

			/*
			 * Allow overriding the timeout_ns for empirical tuning.
			 */
			if (curr_cmd->data_timeout_ns)
				data.timeout_ns = curr_cmd->data_timeout_ns;

			mrq.data = &data;
		}

		mrq.cmd = &cmd;

		err = mmc_set_blockcount(card, data.blocks,
				curr_cmd->write_flag & (1 << 31));
		if (err)
			goto cmd_rel_host;

		mmc_wait_for_req(card->host, &mrq);

		if (cmd.error) {
			dev_err(mmc_dev(card->host), "%s: cmd error %d\n",
					__func__, cmd.error);
			err = cmd.error;
			goto cmd_rel_host;
		}
		if (data.error) {
			dev_err(mmc_dev(card->host), "%s: data error %d\n",
					__func__, data.error);
			err = data.error;
			goto cmd_rel_host;
		}

		if (copy_to_user(&(ic_ptr->cmds[i].response), cmd.resp,
					sizeof(cmd.resp))) {
			err = -EFAULT;
			goto cmd_rel_host;
		}

		if (!curr_cmd->write_flag) {
			if (copy_to_user((void __user *)(unsigned long)
						curr_cmd->data_ptr,
						curr_data->buf,
						curr_data->buf_bytes)) {
				err = -EFAULT;
				goto cmd_rel_host;
			}
		}

		/*
		 * Ensure RPMB command has completed by polling CMD13
		 * "Send Status".
		 */
		err = ioctl_rpmb_card_status_poll(card, &status, 5);
		if (err)
			dev_err(mmc_dev(card->host),
					"%s: Card Status=0x%08X, error %d\n",
					__func__, status, err);
	}

cmd_rel_host:
	mmc_put_card(card);

idata_free:
	for (i = 0; i < MMC_IOC_MAX_RPMB_CMD; i++) {
		kfree(idata->data[i]->buf);
		kfree(idata->data[i]);
	}
	kfree(idata);

cmd_done:
	mmc_blk_put(md);
	if (card && card->cmdq_init)
		wake_up(&card->host->cmdq_ctx.wait);
	return err;
}

static int mmc_blk_ioctl(struct block_device *bdev, fmode_t mode,
	unsigned int cmd, unsigned long arg)
{
	int ret = -EINVAL;
	if (cmd == MMC_IOC_CMD)
		ret = mmc_blk_ioctl_cmd(bdev, (struct mmc_ioc_cmd __user *)arg);
	if (cmd == MMC_IOC_RPMB_CMD)
		ret = mmc_blk_ioctl_rpmb_cmd(bdev,
				(struct mmc_ioc_rpmb __user *)arg);
	return ret;
}

#ifdef CONFIG_COMPAT
static int mmc_blk_compat_ioctl(struct block_device *bdev, fmode_t mode,
	unsigned int cmd, unsigned long arg)
{
	return mmc_blk_ioctl(bdev, mode, cmd, (unsigned long) compat_ptr(arg));
}
#endif

static const struct block_device_operations mmc_bdops = {
	.open			= mmc_blk_open,
	.release		= mmc_blk_release,
	.getgeo			= mmc_blk_getgeo,
	.owner			= THIS_MODULE,
	.ioctl			= mmc_blk_ioctl,
#ifdef CONFIG_COMPAT
	.compat_ioctl		= mmc_blk_compat_ioctl,
#endif
};

static int mmc_blk_cmdq_switch(struct mmc_card *card,
			       struct mmc_blk_data *md, bool enable)
{
	int ret = 0;
	bool cmdq_mode = !!mmc_card_cmdq(card);
	struct mmc_host *host = card->host;
	struct mmc_cmdq_context_info *ctx = &host->cmdq_ctx;

	if (!(card->host->caps2 & MMC_CAP2_CMD_QUEUE) ||
	    !card->ext_csd.cmdq_support ||
	    (enable && !(md->flags & MMC_BLK_CMD_QUEUE)) ||
	    (cmdq_mode == enable))
		return 0;

	if (enable) {
		ret = mmc_set_blocklen(card, MMC_CARD_CMDQ_BLK_SIZE);
		if (ret) {
			pr_err("%s: failed (%d) to set block-size to %d\n",
			       __func__, ret, MMC_CARD_CMDQ_BLK_SIZE);
			goto out;
		}

	} else {
		if (!test_bit(CMDQ_STATE_HALT, &ctx->curr_state)) {
			ret = mmc_cmdq_halt(host, true);
			if (ret) {
				pr_err("%s: halt: failed: %d\n",
					mmc_hostname(host), ret);
				goto out;
			}
		}
	}

	ret = mmc_switch(card, EXT_CSD_CMD_SET_NORMAL,
			 EXT_CSD_CMDQ, enable,
			 card->ext_csd.generic_cmd6_time);
	if (ret) {
		pr_err("%s: cmdq mode %sable failed %d\n",
		       md->disk->disk_name, enable ? "en" : "dis", ret);
		goto out;
	}

	if (enable)
		mmc_card_set_cmdq(card);
	else
		mmc_card_clr_cmdq(card);
out:
	return ret;
}

static inline int mmc_blk_part_switch(struct mmc_card *card,
				      struct mmc_blk_data *md)
{
	int ret;
	struct mmc_blk_data *main_md = mmc_get_drvdata(card);

	if ((main_md->part_curr == md->part_type) &&
	    (card->part_curr == md->part_type))
		return 0;

	if (mmc_card_mmc(card)) {
		u8 part_config = card->ext_csd.part_config;

		if (md->part_type) {
			/* disable CQ mode for non-user data partitions */
			ret = mmc_blk_cmdq_switch(card, md, false);
			if (ret)
				return ret;
		}

		part_config &= ~EXT_CSD_PART_CONFIG_ACC_MASK;
		part_config |= md->part_type;

		ret = mmc_switch(card, EXT_CSD_CMD_SET_NORMAL,
				 EXT_CSD_PART_CONFIG, part_config,
				 card->ext_csd.part_time);

		if (ret) {
			pr_err("%s: mmc_blk_part_switch failure, %d -> %d\n",
				mmc_hostname(card->host), main_md->part_curr,
					md->part_type);
			return ret;
		}

		card->ext_csd.part_config = part_config;
		card->part_curr = md->part_type;
	}

	main_md->part_curr = md->part_type;
	return 0;
}

static u32 mmc_sd_num_wr_blocks(struct mmc_card *card)
{
	int err;
	u32 result;
	__be32 *blocks;

	struct mmc_request mrq = {NULL};
	struct mmc_command cmd = {0};
	struct mmc_data data = {0};

	struct scatterlist sg;

	cmd.opcode = MMC_APP_CMD;
	cmd.arg = card->rca << 16;
	cmd.flags = MMC_RSP_SPI_R1 | MMC_RSP_R1 | MMC_CMD_AC;

	err = mmc_wait_for_cmd(card->host, &cmd, 0);
	if (err)
		return (u32)-1;
	if (!mmc_host_is_spi(card->host) && !(cmd.resp[0] & R1_APP_CMD))
		return (u32)-1;

	memset(&cmd, 0, sizeof(struct mmc_command));

	cmd.opcode = SD_APP_SEND_NUM_WR_BLKS;
	cmd.arg = 0;
	cmd.flags = MMC_RSP_SPI_R1 | MMC_RSP_R1 | MMC_CMD_ADTC;

	data.blksz = 4;
	data.blocks = 1;
	data.flags = MMC_DATA_READ;
	data.sg = &sg;
	data.sg_len = 1;
	mmc_set_data_timeout(&data, card);

	mrq.cmd = &cmd;
	mrq.data = &data;

	blocks = kmalloc(4, GFP_KERNEL);
	if (!blocks)
		return (u32)-1;

	sg_init_one(&sg, blocks, 4);

	mmc_wait_for_req(card->host, &mrq);

	result = ntohl(*blocks);
	kfree(blocks);

	if (cmd.error || data.error)
		result = (u32)-1;

	return result;
}

static int get_card_status(struct mmc_card *card, u32 *status, int retries)
{
	struct mmc_command cmd = {0};
	int err;

	cmd.opcode = MMC_SEND_STATUS;
	if (!mmc_host_is_spi(card->host))
		cmd.arg = card->rca << 16;
	cmd.flags = MMC_RSP_SPI_R2 | MMC_RSP_R1 | MMC_CMD_AC;
	err = mmc_wait_for_cmd(card->host, &cmd, retries);
	if (err == 0)
		*status = cmd.resp[0];
	return err;
}

static int card_busy_detect(struct mmc_card *card, unsigned int timeout_ms,
		bool hw_busy_detect, struct request *req, int *gen_err)
{
	unsigned long timeout = jiffies + msecs_to_jiffies(timeout_ms);
	int err = 0;
	u32 status;

	do {
		err = get_card_status(card, &status, 5);
		if (err) {
			pr_err("%s: error %d requesting status\n",
			       req->rq_disk->disk_name, err);
			return err;
		}

		if (status & R1_ERROR) {
			pr_err("%s: %s: error sending status cmd, status %#x\n",
				req->rq_disk->disk_name, __func__, status);
			*gen_err = 1;
		}

		/* We may rely on the host hw to handle busy detection.*/
		if ((card->host->caps & MMC_CAP_WAIT_WHILE_BUSY) &&
			hw_busy_detect)
			break;

		/*
		 * Timeout if the device never becomes ready for data and never
		 * leaves the program state.
		 */
		if (time_after(jiffies, timeout)) {
			pr_err("%s: Card stuck in programming state! %s %s\n",
				mmc_hostname(card->host),
				req->rq_disk->disk_name, __func__);
			return -ETIMEDOUT;
		}

		/*
		 * Some cards mishandle the status bits,
		 * so make sure to check both the busy
		 * indication and the card state.
		 */
	} while (!(status & R1_READY_FOR_DATA) ||
		 (R1_CURRENT_STATE(status) == R1_STATE_PRG));

	return err;
}

static int send_stop(struct mmc_card *card, unsigned int timeout_ms,
		struct request *req, int *gen_err, u32 *stop_status)
{
	struct mmc_host *host = card->host;
	struct mmc_command cmd = {0};
	int err;
	bool use_r1b_resp = rq_data_dir(req) == WRITE;

	/*
	 * Normally we use R1B responses for WRITE, but in cases where the host
	 * has specified a max_busy_timeout we need to validate it. A failure
	 * means we need to prevent the host from doing hw busy detection, which
	 * is done by converting to a R1 response instead.
	 */
	if (host->max_busy_timeout && (timeout_ms > host->max_busy_timeout))
		use_r1b_resp = false;

	cmd.opcode = MMC_STOP_TRANSMISSION;
	if (use_r1b_resp) {
		cmd.flags = MMC_RSP_SPI_R1B | MMC_RSP_R1B | MMC_CMD_AC;
		cmd.busy_timeout = timeout_ms;
	} else {
		cmd.flags = MMC_RSP_SPI_R1 | MMC_RSP_R1 | MMC_CMD_AC;
	}

	err = mmc_wait_for_cmd(host, &cmd, 5);
	if (err)
		return err;

	*stop_status = cmd.resp[0];

	/* No need to check card status in case of READ. */
	if (rq_data_dir(req) == READ)
		return 0;

	if (!mmc_host_is_spi(host) &&
		(*stop_status & R1_ERROR)) {
		pr_err("%s: %s: general error sending stop command, resp %#x\n",
			req->rq_disk->disk_name, __func__, *stop_status);
		*gen_err = 1;
	}

	return card_busy_detect(card, timeout_ms, use_r1b_resp, req, gen_err);
}

#define ERR_NOMEDIUM	3
#define ERR_RETRY	2
#define ERR_ABORT	1
#define ERR_CONTINUE	0

static int mmc_blk_cmd_error(struct request *req, const char *name, int error,
	bool status_valid, u32 status)
{
	switch (error) {
	case -EILSEQ:
		/* response crc error, retry the r/w cmd */
		pr_err_ratelimited(
			"%s: response CRC error sending %s command, card status %#x\n",
			req->rq_disk->disk_name,
			name, status);
		return ERR_RETRY;

	case -ETIMEDOUT:
		pr_err_ratelimited(
			"%s: timed out sending %s command, card status %#x\n",
			req->rq_disk->disk_name, name, status);

		/* If the status cmd initially failed, retry the r/w cmd */
		if (!status_valid) {
			pr_err_ratelimited("%s: status not valid, retrying timeout\n",
				req->rq_disk->disk_name);
			return ERR_RETRY;
		}
		/*
		 * If it was a r/w cmd crc error, or illegal command
		 * (eg, issued in wrong state) then retry - we should
		 * have corrected the state problem above.
		 */
		if (status & (R1_COM_CRC_ERROR | R1_ILLEGAL_COMMAND)) {
			pr_err_ratelimited(
				"%s: command error, retrying timeout\n",
				req->rq_disk->disk_name);
			return ERR_RETRY;
		}

		/* Otherwise abort the command */
		pr_err_ratelimited(
			"%s: not retrying timeout\n",
			req->rq_disk->disk_name);
		return ERR_ABORT;

	default:
		/* We don't understand the error code the driver gave us */
		pr_err_ratelimited(
			"%s: unknown error %d sending read/write command, card status %#x\n",
		       req->rq_disk->disk_name, error, status);
		return ERR_ABORT;
	}
}

/*
 * Initial r/w and stop cmd error recovery.
 * We don't know whether the card received the r/w cmd or not, so try to
 * restore things back to a sane state.  Essentially, we do this as follows:
 * - Obtain card status.  If the first attempt to obtain card status fails,
 *   the status word will reflect the failed status cmd, not the failed
 *   r/w cmd.  If we fail to obtain card status, it suggests we can no
 *   longer communicate with the card.
 * - Check the card state.  If the card received the cmd but there was a
 *   transient problem with the response, it might still be in a data transfer
 *   mode.  Try to send it a stop command.  If this fails, we can't recover.
 * - If the r/w cmd failed due to a response CRC error, it was probably
 *   transient, so retry the cmd.
 * - If the r/w cmd timed out, but we didn't get the r/w cmd status, retry.
 * - If the r/w cmd timed out, and the r/w cmd failed due to CRC error or
 *   illegal cmd, retry.
 * Otherwise we don't understand what happened, so abort.
 */
static int mmc_blk_cmd_recovery(struct mmc_card *card, struct request *req,
	struct mmc_blk_request *brq, int *ecc_err, int *gen_err)
{
	bool prev_cmd_status_valid = true;
	u32 status, stop_status = 0;
	int err, retry;

	if (mmc_card_removed(card))
		return ERR_NOMEDIUM;

	/*
	 * Try to get card status which indicates both the card state
	 * and why there was no response.  If the first attempt fails,
	 * we can't be sure the returned status is for the r/w command.
	 */
	for (retry = 2; retry >= 0; retry--) {
		err = get_card_status(card, &status, 0);
		if (!err)
			break;

		prev_cmd_status_valid = false;
		pr_err("%s: error %d sending status command, %sing\n",
		       req->rq_disk->disk_name, err, retry ? "retry" : "abort");
	}

	/* We couldn't get a response from the card.  Give up. */
	if (err) {
		/* Check if the card is removed */
		if (mmc_detect_card_removed(card->host))
			return ERR_NOMEDIUM;
		return ERR_ABORT;
	}

	/* Flag ECC errors */
	if ((status & R1_CARD_ECC_FAILED) ||
	    (brq->stop.resp[0] & R1_CARD_ECC_FAILED) ||
	    (brq->cmd.resp[0] & R1_CARD_ECC_FAILED))
		*ecc_err = 1;

	/* Flag General errors */
	if (!mmc_host_is_spi(card->host) && rq_data_dir(req) != READ)
		if ((status & R1_ERROR) ||
			(brq->stop.resp[0] & R1_ERROR)) {
			pr_err("%s: %s: general error sending stop or status command, stop cmd response %#x, card status %#x\n",
			       req->rq_disk->disk_name, __func__,
			       brq->stop.resp[0], status);
			*gen_err = 1;
		}

	/*
	 * Check the current card state.  If it is in some data transfer
	 * mode, tell it to stop (and hopefully transition back to TRAN.)
	 */
	if (R1_CURRENT_STATE(status) == R1_STATE_DATA ||
	    R1_CURRENT_STATE(status) == R1_STATE_RCV) {
		err = send_stop(card,
			DIV_ROUND_UP(brq->data.timeout_ns, 1000000),
			req, gen_err, &stop_status);
		if (err) {
			pr_err("%s: error %d sending stop command\n",
			       req->rq_disk->disk_name, err);
			/*
			 * If the stop cmd also timed out, the card is probably
			 * not present, so abort. Other errors are bad news too.
			 */
			return ERR_ABORT;
		}

		if (stop_status & R1_CARD_ECC_FAILED)
			*ecc_err = 1;
	}

	/* Check for set block count errors */
	if (brq->sbc.error)
		return mmc_blk_cmd_error(req, "SET_BLOCK_COUNT", brq->sbc.error,
				prev_cmd_status_valid, status);

	/* Check for r/w command errors */
	if (brq->cmd.error)
		return mmc_blk_cmd_error(req, "r/w cmd", brq->cmd.error,
				prev_cmd_status_valid, status);

	/* Data errors */
	if (!brq->stop.error)
		return ERR_CONTINUE;

	/* Now for stop errors.  These aren't fatal to the transfer. */
	pr_info("%s: error %d sending stop command, original cmd response %#x, card status %#x\n",
	       req->rq_disk->disk_name, brq->stop.error,
	       brq->cmd.resp[0], status);

	/*
	 * Subsitute in our own stop status as this will give the error
	 * state which happened during the execution of the r/w command.
	 */
	if (stop_status) {
		brq->stop.resp[0] = stop_status;
		brq->stop.error = 0;
	}
	return ERR_CONTINUE;
}

static int mmc_blk_reset(struct mmc_blk_data *md, struct mmc_host *host,
			 int type)
{
	int err;

	if (md->reset_done & type)
		return -EEXIST;

	md->reset_done |= type;
	err = mmc_hw_reset(host);
	if (err && err != -EOPNOTSUPP) {
		/* We failed to reset so we need to abort the request */
		pr_err("%s: %s: failed to reset %d\n", mmc_hostname(host),
				__func__, err);
		return -ENODEV;
	}
	/* Ensure we switch back to the correct partition */
	if (host->card) {
		struct mmc_blk_data *main_md = mmc_get_drvdata(host->card);
		int part_err;

		main_md->part_curr = main_md->part_type;
		part_err = mmc_blk_part_switch(host->card, md);
		if (part_err) {
			/*
			 * We have failed to get back into the correct
			 * partition, so we need to abort the whole request.
			 */
			return -ENODEV;
		}
	}
	return err;
}

static inline void mmc_blk_reset_success(struct mmc_blk_data *md, int type)
{
	md->reset_done &= ~type;
}

int mmc_access_rpmb(struct mmc_queue *mq)
{
	struct mmc_blk_data *md = mq->data;
	/*
	 * If this is a RPMB partition access, return ture
	 */
	if (md && md->part_type == EXT_CSD_PART_CONFIG_ACC_RPMB)
		return true;

	return false;
}

static struct mmc_cmdq_req *mmc_blk_cmdq_prep_discard_req(struct mmc_queue *mq,
						struct request *req)
{
	struct mmc_blk_data *md = mq->data;
	struct mmc_card *card = md->queue.card;
	struct mmc_host *host = card->host;
	struct mmc_cmdq_context_info *ctx_info = &host->cmdq_ctx;
	struct mmc_cmdq_req *cmdq_req;
	struct mmc_queue_req *active_mqrq;

	BUG_ON(req->tag > card->ext_csd.cmdq_depth);
	BUG_ON(test_and_set_bit(req->tag, &host->cmdq_ctx.active_reqs));

	set_bit(CMDQ_STATE_DCMD_ACTIVE, &ctx_info->curr_state);

	active_mqrq = &mq->mqrq_cmdq[req->tag];
	active_mqrq->req = req;

	cmdq_req = mmc_cmdq_prep_dcmd(active_mqrq, mq);
	cmdq_req->cmdq_req_flags |= QBR;
	cmdq_req->mrq.cmd = &cmdq_req->cmd;
	cmdq_req->tag = req->tag;
	return cmdq_req;
}

static int mmc_blk_cmdq_issue_discard_rq(struct mmc_queue *mq,
					struct request *req)
{
	struct mmc_blk_data *md = mq->data;
	struct mmc_card *card = md->queue.card;
	struct mmc_cmdq_req *cmdq_req = NULL;
	unsigned int from, nr, arg;
	int err = 0;

	if (!mmc_can_erase(card)) {
		err = -EOPNOTSUPP;
		blk_end_request(req, err, blk_rq_bytes(req));
		goto out;
	}

	from = blk_rq_pos(req);
	nr = blk_rq_sectors(req);

	if (mmc_can_discard(card))
		arg = MMC_DISCARD_ARG;
	else if (mmc_can_trim(card))
		arg = MMC_TRIM_ARG;
	else
		arg = MMC_ERASE_ARG;

	cmdq_req = mmc_blk_cmdq_prep_discard_req(mq, req);
	if (card->quirks & MMC_QUIRK_INAND_CMD38) {
		__mmc_switch_cmdq_mode(cmdq_req->mrq.cmd,
				EXT_CSD_CMD_SET_NORMAL,
				INAND_CMD38_ARG_EXT_CSD,
				arg == MMC_TRIM_ARG ?
				INAND_CMD38_ARG_TRIM :
				INAND_CMD38_ARG_ERASE,
				0, true, false);
		err = mmc_cmdq_wait_for_dcmd(card->host, cmdq_req);
		if (err)
			goto clear_dcmd;
	}
	err = mmc_cmdq_erase(cmdq_req, card, from, nr, arg);
clear_dcmd:
	mmc_host_clk_hold(card->host);
	blk_complete_request(req);
out:
	return err ? 1 : 0;
}

static int mmc_blk_issue_discard_rq(struct mmc_queue *mq, struct request *req)
{
	struct mmc_blk_data *md = mq->data;
	struct mmc_card *card = md->queue.card;
	unsigned int from, nr, arg;
	int err = 0, type = MMC_BLK_DISCARD;

	if (!mmc_can_erase(card)) {
		err = -EOPNOTSUPP;
		goto out;
	}

	from = blk_rq_pos(req);
	nr = blk_rq_sectors(req);

	if (mmc_can_discard(card))
		arg = MMC_DISCARD_ARG;
	else if (mmc_can_trim(card))
		arg = MMC_TRIM_ARG;
	else
		arg = MMC_ERASE_ARG;
retry:
	if (card->quirks & MMC_QUIRK_INAND_CMD38) {
		err = mmc_switch(card, EXT_CSD_CMD_SET_NORMAL,
				 INAND_CMD38_ARG_EXT_CSD,
				 arg == MMC_TRIM_ARG ?
				 INAND_CMD38_ARG_TRIM :
				 INAND_CMD38_ARG_ERASE,
				 0);
		if (err)
			goto out;
	}
	err = mmc_erase(card, from, nr, arg);
out:
	if (err == -EIO && !mmc_blk_reset(md, card->host, type))
		goto retry;
	if (!err)
		mmc_blk_reset_success(md, type);
	blk_end_request(req, err, blk_rq_bytes(req));

	return err ? 0 : 1;
}

static int mmc_blk_cmdq_issue_secdiscard_rq(struct mmc_queue *mq,
				       struct request *req)
{
	struct mmc_blk_data *md = mq->data;
	struct mmc_card *card = md->queue.card;
	struct mmc_cmdq_req *cmdq_req = NULL;
	unsigned int from, nr, arg;
	int err = 0;

	if (!(mmc_can_secure_erase_trim(card))) {
		err = -EOPNOTSUPP;
		blk_end_request(req, err, blk_rq_bytes(req));
		goto out;
	}

	from = blk_rq_pos(req);
	nr = blk_rq_sectors(req);

	if (mmc_can_trim(card) && !mmc_erase_group_aligned(card, from, nr))
		arg = MMC_SECURE_TRIM1_ARG;
	else
		arg = MMC_SECURE_ERASE_ARG;

	cmdq_req = mmc_blk_cmdq_prep_discard_req(mq, req);
	if (card->quirks & MMC_QUIRK_INAND_CMD38) {
		__mmc_switch_cmdq_mode(cmdq_req->mrq.cmd,
				EXT_CSD_CMD_SET_NORMAL,
				INAND_CMD38_ARG_EXT_CSD,
				arg == MMC_SECURE_TRIM1_ARG ?
				INAND_CMD38_ARG_SECTRIM1 :
				INAND_CMD38_ARG_SECERASE,
				0, true, false);
		err = mmc_cmdq_wait_for_dcmd(card->host, cmdq_req);
		if (err)
			goto clear_dcmd;
	}

	err = mmc_cmdq_erase(cmdq_req, card, from, nr, arg);
	if (err)
		goto clear_dcmd;

	if (arg == MMC_SECURE_TRIM1_ARG) {
		if (card->quirks & MMC_QUIRK_INAND_CMD38) {
			__mmc_switch_cmdq_mode(cmdq_req->mrq.cmd,
					EXT_CSD_CMD_SET_NORMAL,
					INAND_CMD38_ARG_EXT_CSD,
					INAND_CMD38_ARG_SECTRIM2,
					0, true, false);
			err = mmc_cmdq_wait_for_dcmd(card->host, cmdq_req);
			if (err)
				goto clear_dcmd;
		}

		err = mmc_cmdq_erase(cmdq_req, card, from, nr,
				MMC_SECURE_TRIM2_ARG);
	}
clear_dcmd:
	mmc_host_clk_hold(card->host);
	blk_complete_request(req);
out:
	return err ? 1 : 0;
}

static int mmc_blk_issue_secdiscard_rq(struct mmc_queue *mq,
				       struct request *req)
{
	struct mmc_blk_data *md = mq->data;
	struct mmc_card *card = md->queue.card;
	unsigned int from, nr, arg;
	int err = 0, type = MMC_BLK_SECDISCARD;

	if (!(mmc_can_secure_erase_trim(card))) {
		err = -EOPNOTSUPP;
		goto out;
	}

	from = blk_rq_pos(req);
	nr = blk_rq_sectors(req);

	if (mmc_can_trim(card) && !mmc_erase_group_aligned(card, from, nr))
		arg = MMC_SECURE_TRIM1_ARG;
	else
		arg = MMC_SECURE_ERASE_ARG;

retry:
	if (card->quirks & MMC_QUIRK_INAND_CMD38) {
		err = mmc_switch(card, EXT_CSD_CMD_SET_NORMAL,
				 INAND_CMD38_ARG_EXT_CSD,
				 arg == MMC_SECURE_TRIM1_ARG ?
				 INAND_CMD38_ARG_SECTRIM1 :
				 INAND_CMD38_ARG_SECERASE,
				 0);
		if (err)
			goto out_retry;
	}

	err = mmc_erase(card, from, nr, arg);
	if (err == -EIO)
		goto out_retry;
	if (err)
		goto out;

	if (arg == MMC_SECURE_TRIM1_ARG) {
		if (card->quirks & MMC_QUIRK_INAND_CMD38) {
			err = mmc_switch(card, EXT_CSD_CMD_SET_NORMAL,
					 INAND_CMD38_ARG_EXT_CSD,
					 INAND_CMD38_ARG_SECTRIM2,
					 0);
			if (err)
				goto out_retry;
		}

		err = mmc_erase(card, from, nr, MMC_SECURE_TRIM2_ARG);
		if (err == -EIO)
			goto out_retry;
		if (err)
			goto out;
	}

out_retry:
	if (err && !mmc_blk_reset(md, card->host, type))
		goto retry;
	if (!err)
		mmc_blk_reset_success(md, type);
out:
	blk_end_request(req, err, blk_rq_bytes(req));

	return err ? 0 : 1;
}

static int mmc_blk_issue_flush(struct mmc_queue *mq, struct request *req)
{
	struct mmc_blk_data *md = mq->data;
	struct mmc_card *card = md->queue.card;
	int ret = 0;

	if (!req)
		return 0;

	if (req->cmd_flags & REQ_BARRIER) {
		/*
		 * If eMMC cache flush policy is set to 1, then the device
		 * shall flush the requests in First-In-First-Out (FIFO) order.
		 * In this case, as per spec, the host must not send any cache
		 * barrier requests as they are redundant and add unnecessary
		 * overhead to both device and host.
		 */
		if (card->ext_csd.cache_flush_policy & 1)
			goto end_req;

		/*
		 * In case barrier is not supported or enabled in the device,
		 * use flush as a fallback option.
		 */
		ret = mmc_cache_barrier(card);
		if (ret)
			ret = mmc_flush_cache(card);
	 } else if (req->cmd_flags & REQ_FLUSH) {
		ret = mmc_flush_cache(card);
	 }
	if (ret == -ENODEV) {
		pr_err("%s: %s: restart mmc card",
				req->rq_disk->disk_name, __func__);
		if (mmc_blk_reset(md, card->host, MMC_BLK_FLUSH))
			pr_err("%s: %s: fail to restart mmc",
				req->rq_disk->disk_name, __func__);
		else
			mmc_blk_reset_success(md, MMC_BLK_FLUSH);
	}

	if (ret) {
		pr_err("%s: %s: notify flush error to upper layers",
				req->rq_disk->disk_name, __func__);
		ret = -EIO;
	}

end_req:
	blk_end_request_all(req, ret);

	return ret ? 0 : 1;
}

/*
 * Reformat current write as a reliable write, supporting
 * both legacy and the enhanced reliable write MMC cards.
 * In each transfer we'll handle only as much as a single
 * reliable write can handle, thus finish the request in
 * partial completions.
 */
static inline void mmc_apply_rel_rw(struct mmc_blk_request *brq,
				    struct mmc_card *card,
				    struct request *req)
{
	if (!(card->ext_csd.rel_param & EXT_CSD_WR_REL_PARAM_EN)) {
		/* Legacy mode imposes restrictions on transfers. */
		if (!IS_ALIGNED(brq->cmd.arg, card->ext_csd.rel_sectors))
			brq->data.blocks = 1;

		if (brq->data.blocks > card->ext_csd.rel_sectors)
			brq->data.blocks = card->ext_csd.rel_sectors;
		else if (brq->data.blocks < card->ext_csd.rel_sectors)
			brq->data.blocks = 1;
	}
}

#define CMD_ERRORS							\
	(R1_OUT_OF_RANGE |	/* Command argument out of range */	\
	 R1_ADDRESS_ERROR |	/* Misaligned address */		\
	 R1_BLOCK_LEN_ERROR |	/* Transferred block length incorrect */\
	 R1_WP_VIOLATION |	/* Tried to write to protected block */	\
	 R1_CC_ERROR |		/* Card controller error */		\
	 R1_ERROR)		/* General/unknown error */

static int mmc_blk_err_check(struct mmc_card *card,
			     struct mmc_async_req *areq)
{
	struct mmc_queue_req *mq_mrq = container_of(areq, struct mmc_queue_req,
						    mmc_active);
	struct mmc_blk_request *brq = &mq_mrq->brq;
	struct request *req = mq_mrq->req;
	int ecc_err = 0, gen_err = 0;

	/*
	 * sbc.error indicates a problem with the set block count
	 * command.  No data will have been transferred.
	 *
	 * cmd.error indicates a problem with the r/w command.  No
	 * data will have been transferred.
	 *
	 * stop.error indicates a problem with the stop command.  Data
	 * may have been transferred, or may still be transferring.
	 */
	if (brq->sbc.error || brq->cmd.error || brq->stop.error ||
	    brq->data.error) {
		switch (mmc_blk_cmd_recovery(card, req, brq, &ecc_err, &gen_err)) {
		case ERR_RETRY:
			return MMC_BLK_RETRY;
		case ERR_ABORT:
			return MMC_BLK_ABORT;
		case ERR_NOMEDIUM:
			return MMC_BLK_NOMEDIUM;
		case ERR_CONTINUE:
			break;
		}
	}

	/*
	 * Check for errors relating to the execution of the
	 * initial command - such as address errors.  No data
	 * has been transferred.
	 */
	if (brq->cmd.resp[0] & CMD_ERRORS) {
		pr_err("%s: r/w command failed, status = %#x\n",
		       req->rq_disk->disk_name, brq->cmd.resp[0]);
		return MMC_BLK_ABORT;
	}

	/*
	 * Everything else is either success, or a data error of some
	 * kind.  If it was a write, we may have transitioned to
	 * program mode, which we have to wait for it to complete.
	 */
	if (!mmc_host_is_spi(card->host) && rq_data_dir(req) != READ) {
		int err;

		/* Check stop command response */
		if (brq->stop.resp[0] & R1_ERROR) {
			pr_err("%s: %s: general error sending stop command, stop cmd response %#x\n",
			       req->rq_disk->disk_name, __func__,
			       brq->stop.resp[0]);
			gen_err = 1;
		}

		err = card_busy_detect(card, MMC_BLK_TIMEOUT_MS, false, req,
					&gen_err);
		if (err)
			return MMC_BLK_CMD_ERR;
	}

	/* if general error occurs, retry the write operation. */
	if (gen_err) {
		pr_warn("%s: retrying write for general error\n",
				req->rq_disk->disk_name);
		return MMC_BLK_RETRY;
	}

	if (brq->data.error) {
		pr_err("%s: error %d transferring data, sector %u, nr %u, cmd response %#x, card status %#x\n",
		       req->rq_disk->disk_name, brq->data.error,
		       (unsigned)blk_rq_pos(req),
		       (unsigned)blk_rq_sectors(req),
		       brq->cmd.resp[0], brq->stop.resp[0]);

		if (rq_data_dir(req) == READ) {
			if (ecc_err)
				return MMC_BLK_ECC_ERR;
			return MMC_BLK_DATA_ERR;
		} else {
			return MMC_BLK_CMD_ERR;
		}
	}

	if (!brq->data.bytes_xfered)
		return MMC_BLK_RETRY;

	if (mmc_packed_cmd(mq_mrq->cmd_type)) {
		if (unlikely(brq->data.blocks << 9 != brq->data.bytes_xfered))
			return MMC_BLK_PARTIAL;
		else
			return MMC_BLK_SUCCESS;
	}

	if (blk_rq_bytes(req) != brq->data.bytes_xfered)
		return MMC_BLK_PARTIAL;

	return MMC_BLK_SUCCESS;
}

static int mmc_blk_packed_err_check(struct mmc_card *card,
				    struct mmc_async_req *areq)
{
	struct mmc_queue_req *mq_rq = container_of(areq, struct mmc_queue_req,
			mmc_active);
	struct request *req = mq_rq->req;
	struct mmc_packed *packed = mq_rq->packed;
	int err, check, status;
	u8 *ext_csd;

	BUG_ON(!packed);

	packed->retries--;
	check = mmc_blk_err_check(card, areq);
	err = get_card_status(card, &status, 0);
	if (err) {
		pr_err("%s: error %d sending status command\n",
		       req->rq_disk->disk_name, err);
		return MMC_BLK_ABORT;
	}

	if (status & R1_EXCEPTION_EVENT) {
		ext_csd = kzalloc(512, GFP_KERNEL);
		if (!ext_csd) {
			pr_err("%s: unable to allocate buffer for ext_csd\n",
			       req->rq_disk->disk_name);
			return -ENOMEM;
		}

		err = mmc_send_ext_csd(card, ext_csd);
		if (err) {
			pr_err("%s: error %d sending ext_csd\n",
			       req->rq_disk->disk_name, err);
			check = MMC_BLK_ABORT;
			goto free;
		}

		if ((ext_csd[EXT_CSD_EXP_EVENTS_STATUS] &
		     EXT_CSD_PACKED_FAILURE) &&
		    (ext_csd[EXT_CSD_PACKED_CMD_STATUS] &
		     EXT_CSD_PACKED_GENERIC_ERROR)) {
			if (ext_csd[EXT_CSD_PACKED_CMD_STATUS] &
			    EXT_CSD_PACKED_INDEXED_ERROR) {
				packed->idx_failure =
				  ext_csd[EXT_CSD_PACKED_FAILURE_INDEX] - 1;
				check = MMC_BLK_PARTIAL;
			}
			pr_err("%s: packed cmd failed, nr %u, sectors %u, "
			       "failure index: %d\n",
			       req->rq_disk->disk_name, packed->nr_entries,
			       packed->blocks, packed->idx_failure);
		}
free:
		kfree(ext_csd);
	}

	return check;
}

static void mmc_blk_rw_rq_prep(struct mmc_queue_req *mqrq,
			       struct mmc_card *card,
			       int disable_multi,
			       struct mmc_queue *mq)
{
	u32 readcmd, writecmd;
	struct mmc_blk_request *brq = &mqrq->brq;
	struct request *req = mqrq->req;
	struct mmc_blk_data *md = mq->data;
	bool do_data_tag;

	/*
	 * Reliable writes are used to implement Forced Unit Access and
	 * REQ_META accesses, and are supported only on MMCs.
	 *
	 * XXX: this really needs a good explanation of why REQ_META
	 * is treated special.
	 */
	bool do_rel_wr = ((req->cmd_flags & REQ_FUA) ||
			  (req->cmd_flags & REQ_META)) &&
		(rq_data_dir(req) == WRITE) &&
		(md->flags & MMC_BLK_REL_WR);

	memset(brq, 0, sizeof(struct mmc_blk_request));
	brq->mrq.cmd = &brq->cmd;
	brq->mrq.data = &brq->data;

	brq->cmd.arg = blk_rq_pos(req);
	if (!mmc_card_blockaddr(card))
		brq->cmd.arg <<= 9;
	brq->cmd.flags = MMC_RSP_SPI_R1 | MMC_RSP_R1 | MMC_CMD_ADTC;
	brq->data.blksz = 512;
	brq->stop.opcode = MMC_STOP_TRANSMISSION;
	brq->stop.arg = 0;
	brq->data.blocks = blk_rq_sectors(req);

	brq->data.fault_injected = false;
	/*
	 * The block layer doesn't support all sector count
	 * restrictions, so we need to be prepared for too big
	 * requests.
	 */
	if (brq->data.blocks > card->host->max_blk_count)
		brq->data.blocks = card->host->max_blk_count;

	if (brq->data.blocks > 1) {
		/*
		 * After a read error, we redo the request one sector
		 * at a time in order to accurately determine which
		 * sectors can be read successfully.
		 */
		if (disable_multi)
			brq->data.blocks = 1;

		/*
		 * Some controllers have HW issues while operating
		 * in multiple I/O mode
		 */
		if (card->host->ops->multi_io_quirk)
			brq->data.blocks = card->host->ops->multi_io_quirk(card,
						(rq_data_dir(req) == READ) ?
						MMC_DATA_READ : MMC_DATA_WRITE,
						brq->data.blocks);
	}

	if (brq->data.blocks > 1 || do_rel_wr) {
		/* SPI multiblock writes terminate using a special
		 * token, not a STOP_TRANSMISSION request.
		 */
		if (!mmc_host_is_spi(card->host) ||
		    rq_data_dir(req) == READ)
			brq->mrq.stop = &brq->stop;
		readcmd = MMC_READ_MULTIPLE_BLOCK;
		writecmd = MMC_WRITE_MULTIPLE_BLOCK;
	} else {
		brq->mrq.stop = NULL;
		readcmd = MMC_READ_SINGLE_BLOCK;
		writecmd = MMC_WRITE_BLOCK;
	}
	if (rq_data_dir(req) == READ) {
		brq->cmd.opcode = readcmd;
		brq->data.flags |= MMC_DATA_READ;
		if (brq->mrq.stop)
			brq->stop.flags = MMC_RSP_SPI_R1 | MMC_RSP_R1 |
					MMC_CMD_AC;
	} else {
		brq->cmd.opcode = writecmd;
		brq->data.flags |= MMC_DATA_WRITE;
		if (brq->mrq.stop)
			brq->stop.flags = MMC_RSP_SPI_R1B | MMC_RSP_R1B |
					MMC_CMD_AC;
	}

	if (do_rel_wr)
		mmc_apply_rel_rw(brq, card, req);

	/*
	 * Data tag is used only during writing meta data to speed
	 * up write and any subsequent read of this meta data
	 */
	do_data_tag = (card->ext_csd.data_tag_unit_size) &&
		(req->cmd_flags & REQ_META) &&
		(rq_data_dir(req) == WRITE) &&
		((brq->data.blocks * brq->data.blksz) >=
		 card->ext_csd.data_tag_unit_size);

	/*
	 * Pre-defined multi-block transfers are preferable to
	 * open ended-ones (and necessary for reliable writes).
	 * However, it is not sufficient to just send CMD23,
	 * and avoid the final CMD12, as on an error condition
	 * CMD12 (stop) needs to be sent anyway. This, coupled
	 * with Auto-CMD23 enhancements provided by some
	 * hosts, means that the complexity of dealing
	 * with this is best left to the host. If CMD23 is
	 * supported by card and host, we'll fill sbc in and let
	 * the host deal with handling it correctly. This means
	 * that for hosts that don't expose MMC_CAP_CMD23, no
	 * change of behavior will be observed.
	 *
	 * N.B: Some MMC cards experience perf degradation.
	 * We'll avoid using CMD23-bounded multiblock writes for
	 * these, while retaining features like reliable writes.
	 */
	if ((md->flags & MMC_BLK_CMD23) && mmc_op_multi(brq->cmd.opcode) &&
	    (do_rel_wr || !(card->quirks & MMC_QUIRK_BLK_NO_CMD23) ||
	     do_data_tag)) {
		brq->sbc.opcode = MMC_SET_BLOCK_COUNT;
		brq->sbc.arg = brq->data.blocks |
			(do_rel_wr ? (1 << 31) : 0) |
			(do_data_tag ? (1 << 29) : 0);
		brq->sbc.flags = MMC_RSP_R1 | MMC_CMD_AC;
		brq->mrq.sbc = &brq->sbc;
	}

	mmc_set_data_timeout(&brq->data, card);

	brq->data.sg = mqrq->sg;
	brq->data.sg_len = mmc_queue_map_sg(mq, mqrq);

	/*
	 * Adjust the sg list so it is the same size as the
	 * request.
	 */
	if (brq->data.blocks != blk_rq_sectors(req)) {
		int i, data_size = brq->data.blocks << 9;
		struct scatterlist *sg;

		for_each_sg(brq->data.sg, sg, brq->data.sg_len, i) {
			data_size -= sg->length;
			if (data_size <= 0) {
				sg->length += data_size;
				i++;
				break;
			}
		}
		brq->data.sg_len = i;
	}

	mqrq->mmc_active.mrq = &brq->mrq;
	mqrq->mmc_active.mrq->req = mqrq->req;
	mqrq->mmc_active.err_check = mmc_blk_err_check;

	mmc_queue_bounce_pre(mqrq);
}

static inline u8 mmc_calc_packed_hdr_segs(struct request_queue *q,
					  struct mmc_card *card)
{
	unsigned int hdr_sz = mmc_large_sector(card) ? 4096 : 512;
	unsigned int max_seg_sz = queue_max_segment_size(q);
	unsigned int len, nr_segs = 0;

	do {
		len = min(hdr_sz, max_seg_sz);
		hdr_sz -= len;
		nr_segs++;
	} while (hdr_sz);

	return nr_segs;
}

/**
 * mmc_blk_disable_wr_packing() - disables packing mode
 * @mq:	MMC queue.
 *
 */
void mmc_blk_disable_wr_packing(struct mmc_queue *mq)
{
	if (mq) {
		mq->wr_packing_enabled = false;
		mq->num_of_potential_packed_wr_reqs = 0;
	}
}
EXPORT_SYMBOL(mmc_blk_disable_wr_packing);

static int get_packed_trigger(int potential, struct mmc_card *card,
			      struct request *req, int curr_trigger)
{
	static int num_mean_elements = 1;
	static unsigned long mean_potential = PCKD_TRGR_INIT_MEAN_POTEN;
	unsigned int trigger = curr_trigger;
	unsigned int pckd_trgr_upper_bound = card->ext_csd.max_packed_writes;

	/* scale down the upper bound to 75% */
	pckd_trgr_upper_bound = (pckd_trgr_upper_bound * 3) / 4;

	/*
	 * since the most common calls for this function are with small
	 * potential write values and since we don't want these calls to affect
	 * the packed trigger, set a lower bound and ignore calls with
	 * potential lower than that bound
	 */
	if (potential <= PCKD_TRGR_POTEN_LOWER_BOUND)
		return trigger;

	/*
	 * this is to prevent integer overflow in the following calculation:
	 * once every PACKED_TRIGGER_MAX_ELEMENTS reset the algorithm
	 */
	if (num_mean_elements > PACKED_TRIGGER_MAX_ELEMENTS) {
		num_mean_elements = 1;
		mean_potential = PCKD_TRGR_INIT_MEAN_POTEN;
	}

	/*
	 * get next mean value based on previous mean value and current
	 * potential packed writes. Calculation is as follows:
	 * mean_pot[i+1] =
	 *	((mean_pot[i] * num_mean_elem) + potential)/(num_mean_elem + 1)
	 */
	mean_potential *= num_mean_elements;
	/*
	 * add num_mean_elements so that the division of two integers doesn't
	 * lower mean_potential too much
	 */
	if (potential > mean_potential)
		mean_potential += num_mean_elements;
	mean_potential += potential;
	/* this is for gaining more precision when dividing two integers */
	mean_potential *= PCKD_TRGR_PRECISION_MULTIPLIER;
	/* this completes the mean calculation */
	mean_potential /= ++num_mean_elements;
	mean_potential /= PCKD_TRGR_PRECISION_MULTIPLIER;

	/*
	 * if current potential packed writes is greater than the mean potential
	 * then the heuristic is that the following workload will contain many
	 * write requests, therefore we lower the packed trigger. In the
	 * opposite case we want to increase the trigger in order to get less
	 * packing events.
	 */
	if (potential >= mean_potential)
		trigger = (trigger <= PCKD_TRGR_LOWER_BOUND) ?
				PCKD_TRGR_LOWER_BOUND : trigger - 1;
	else
		trigger = (trigger >= pckd_trgr_upper_bound) ?
				pckd_trgr_upper_bound : trigger + 1;

	/*
	 * an urgent read request indicates a packed list being interrupted
	 * by this read, therefore we aim for less packing, hence the trigger
	 * gets increased
	 */
	if (req && (req->cmd_flags & REQ_URGENT) && (rq_data_dir(req) == READ))
		trigger += PCKD_TRGR_URGENT_PENALTY;

	return trigger;
}

static void mmc_blk_write_packing_control(struct mmc_queue *mq,
					  struct request *req)
{
	struct mmc_host *host = mq->card->host;
	int data_dir;

	if (!(host->caps2 & MMC_CAP2_PACKED_WR))
		return;

	/* Support for the write packing on eMMC 4.5 or later */
	if (mq->card->ext_csd.rev <= 5)
		return;

	/*
	 * In case the packing control is not supported by the host, it should
	 * not have an effect on the write packing. Therefore we have to enable
	 * the write packing
	 */
	if (!(host->caps2 & MMC_CAP2_PACKED_WR_CONTROL)) {
		mq->wr_packing_enabled = true;
		return;
	}

	if (!req || (req && (req->cmd_flags & REQ_FLUSH))) {
		if (mq->num_of_potential_packed_wr_reqs >
				mq->num_wr_reqs_to_start_packing)
			mq->wr_packing_enabled = true;
		mq->num_wr_reqs_to_start_packing =
			get_packed_trigger(mq->num_of_potential_packed_wr_reqs,
					   mq->card, req,
					   mq->num_wr_reqs_to_start_packing);
		mq->num_of_potential_packed_wr_reqs = 0;
		return;
	}

	data_dir = rq_data_dir(req);

	if (data_dir == READ) {
		mmc_blk_disable_wr_packing(mq);
		mq->num_wr_reqs_to_start_packing =
			get_packed_trigger(mq->num_of_potential_packed_wr_reqs,
					   mq->card, req,
					   mq->num_wr_reqs_to_start_packing);
		mq->num_of_potential_packed_wr_reqs = 0;
		mq->wr_packing_enabled = false;
		return;
	} else if (data_dir == WRITE) {
		mq->num_of_potential_packed_wr_reqs++;
	}

	if (mq->num_of_potential_packed_wr_reqs >
			mq->num_wr_reqs_to_start_packing)
		mq->wr_packing_enabled = true;
}

struct mmc_wr_pack_stats *mmc_blk_get_packed_statistics(struct mmc_card *card)
{
	if (!card)
		return NULL;

	return &card->wr_pack_stats;
}
EXPORT_SYMBOL(mmc_blk_get_packed_statistics);

void mmc_blk_init_packed_statistics(struct mmc_card *card)
{
	int max_num_of_packed_reqs = 0;

	if (!card || !card->wr_pack_stats.packing_events)
		return;

	max_num_of_packed_reqs = card->ext_csd.max_packed_writes;

	spin_lock(&card->wr_pack_stats.lock);
	memset(card->wr_pack_stats.packing_events, 0,
		(max_num_of_packed_reqs + 1) *
	       sizeof(*card->wr_pack_stats.packing_events));
	memset(&card->wr_pack_stats.pack_stop_reason, 0,
		sizeof(card->wr_pack_stats.pack_stop_reason));
	card->wr_pack_stats.enabled = true;
	spin_unlock(&card->wr_pack_stats.lock);
}
EXPORT_SYMBOL(mmc_blk_init_packed_statistics);

static u8 mmc_blk_prep_packed_list(struct mmc_queue *mq, struct request *req)
{
	struct request_queue *q = mq->queue;
	struct mmc_card *card = mq->card;
	struct request *cur = req, *next = NULL;
	struct mmc_blk_data *md = mq->data;
	struct mmc_queue_req *mqrq = mq->mqrq_cur;
	bool en_rel_wr = card->ext_csd.rel_param & EXT_CSD_WR_REL_PARAM_EN;
	unsigned int req_sectors = 0, phys_segments = 0;
	unsigned int max_blk_count, max_phys_segs;
	bool put_back = true;
	u8 max_packed_rw = 0;
	u8 reqs = 0;
	struct mmc_wr_pack_stats *stats = &card->wr_pack_stats;

	if (!(md->flags & MMC_BLK_PACKED_CMD))
		goto no_packed;

	if (!mq->wr_packing_enabled)
		goto no_packed;

	if ((rq_data_dir(cur) == WRITE) &&
	    mmc_host_packed_wr(card->host))
		max_packed_rw = card->ext_csd.max_packed_writes;

	if (max_packed_rw == 0)
		goto no_packed;

	if (mmc_req_rel_wr(cur) &&
	    (md->flags & MMC_BLK_REL_WR) && !en_rel_wr)
		goto no_packed;

	if (mmc_large_sector(card) &&
	    !IS_ALIGNED(blk_rq_sectors(cur), 8))
		goto no_packed;

	if (cur->cmd_flags & REQ_FUA)
		goto no_packed;

	mmc_blk_clear_packed(mqrq);

	max_blk_count = min(card->host->max_blk_count,
			    card->host->max_req_size >> 9);
	if (unlikely(max_blk_count > 0xffff))
		max_blk_count = 0xffff;

	max_phys_segs = queue_max_segments(q);
	req_sectors += blk_rq_sectors(cur);
	phys_segments += cur->nr_phys_segments;

	if (rq_data_dir(cur) == WRITE) {
		req_sectors += mmc_large_sector(card) ? 8 : 1;
		phys_segments += mmc_calc_packed_hdr_segs(q, card);
	}

	spin_lock(&stats->lock);
	do {
		if (reqs >= max_packed_rw - 1) {
			put_back = false;
			break;
		}

		spin_lock_irq(q->queue_lock);
		next = blk_fetch_request(q);
		spin_unlock_irq(q->queue_lock);
		if (!next) {
			MMC_BLK_UPDATE_STOP_REASON(stats, EMPTY_QUEUE);
			put_back = false;
			break;
		}

		if (mmc_large_sector(card) &&
		    !IS_ALIGNED(blk_rq_sectors(next), 8)) {
			MMC_BLK_UPDATE_STOP_REASON(stats, LARGE_SEC_ALIGN);
			break;
		}

		if (next->cmd_flags & REQ_DISCARD ||
		    next->cmd_flags & REQ_FLUSH) {
			MMC_BLK_UPDATE_STOP_REASON(stats, FLUSH_OR_DISCARD);
			break;
		}

		if (next->cmd_flags & REQ_FUA) {
			MMC_BLK_UPDATE_STOP_REASON(stats, FUA);
			break;
		}

		if (rq_data_dir(cur) != rq_data_dir(next)) {
			MMC_BLK_UPDATE_STOP_REASON(stats, WRONG_DATA_DIR);
			break;
		}

		if (mmc_req_rel_wr(next) &&
		    (md->flags & MMC_BLK_REL_WR) && !en_rel_wr) {
			MMC_BLK_UPDATE_STOP_REASON(stats, REL_WRITE);
			break;
		}

		req_sectors += blk_rq_sectors(next);
		if (req_sectors > max_blk_count) {
			if (stats->enabled)
				stats->pack_stop_reason[EXCEEDS_SECTORS]++;
			break;
		}

		phys_segments +=  next->nr_phys_segments;
		if (phys_segments > max_phys_segs) {
			MMC_BLK_UPDATE_STOP_REASON(stats, EXCEEDS_SEGMENTS);
			break;
		}

		if (mq->no_pack_for_random) {
			if ((blk_rq_pos(cur) + blk_rq_sectors(cur)) !=
			    blk_rq_pos(next)) {
				MMC_BLK_UPDATE_STOP_REASON(stats, RANDOM);
				put_back = 1;
				break;
			}
		}

		if (rq_data_dir(next) == WRITE)
			mq->num_of_potential_packed_wr_reqs++;
		list_add_tail(&next->queuelist, &mqrq->packed->list);
		cur = next;
		reqs++;
	} while (1);

	if (put_back) {
		spin_lock_irq(q->queue_lock);
		blk_requeue_request(q, next);
		spin_unlock_irq(q->queue_lock);
	}

	if (stats->enabled) {
		if (reqs + 1 <= card->ext_csd.max_packed_writes)
			stats->packing_events[reqs + 1]++;
		if (reqs + 1 == max_packed_rw)
			MMC_BLK_UPDATE_STOP_REASON(stats, THRESHOLD);
	}

	spin_unlock(&stats->lock);

	if (reqs > 0) {
		list_add(&req->queuelist, &mqrq->packed->list);
		mqrq->packed->nr_entries = ++reqs;
		mqrq->packed->retries = reqs;
		return reqs;
	}

no_packed:
	mqrq->cmd_type = MMC_PACKED_NONE;
	return 0;
}

static void mmc_blk_packed_hdr_wrq_prep(struct mmc_queue_req *mqrq,
					struct mmc_card *card,
					struct mmc_queue *mq)
{
	struct mmc_blk_request *brq = &mqrq->brq;
	struct request *req = mqrq->req;
	struct request *prq;
	struct mmc_blk_data *md = mq->data;
	struct mmc_packed *packed = mqrq->packed;
	bool do_rel_wr, do_data_tag;
	__le32 *packed_cmd_hdr;
	u8 hdr_blocks;
	u8 i = 1;

	BUG_ON(!packed);

	mqrq->cmd_type = MMC_PACKED_WRITE;
	packed->blocks = 0;
	packed->idx_failure = MMC_PACKED_NR_IDX;

	packed_cmd_hdr = packed->cmd_hdr;
	memset(packed_cmd_hdr, 0, sizeof(packed->cmd_hdr));
	packed_cmd_hdr[0] = cpu_to_le32((packed->nr_entries << 16) |
		(PACKED_CMD_WR << 8) | PACKED_CMD_VER);
	hdr_blocks = mmc_large_sector(card) ? 8 : 1;

	/*
	 * Argument for each entry of packed group
	 */
	list_for_each_entry(prq, &packed->list, queuelist) {
		do_rel_wr = mmc_req_rel_wr(prq) && (md->flags & MMC_BLK_REL_WR);
		do_data_tag = (card->ext_csd.data_tag_unit_size) &&
			(prq->cmd_flags & REQ_META) &&
			(rq_data_dir(prq) == WRITE) &&
			((brq->data.blocks * brq->data.blksz) >=
			 card->ext_csd.data_tag_unit_size);
		/* Argument of CMD23 */
		packed_cmd_hdr[(i * 2)] = cpu_to_le32(
			(do_rel_wr ? MMC_CMD23_ARG_REL_WR : 0) |
			(do_data_tag ? MMC_CMD23_ARG_TAG_REQ : 0) |
			blk_rq_sectors(prq));
		/* Argument of CMD18 or CMD25 */
		packed_cmd_hdr[((i * 2)) + 1] = cpu_to_le32(
			mmc_card_blockaddr(card) ?
			blk_rq_pos(prq) : blk_rq_pos(prq) << 9);
		packed->blocks += blk_rq_sectors(prq);
		i++;
	}

	memset(brq, 0, sizeof(struct mmc_blk_request));
	brq->mrq.cmd = &brq->cmd;
	brq->mrq.data = &brq->data;
	brq->mrq.sbc = &brq->sbc;
	brq->mrq.stop = &brq->stop;

	brq->sbc.opcode = MMC_SET_BLOCK_COUNT;
	brq->sbc.arg = MMC_CMD23_ARG_PACKED | (packed->blocks + hdr_blocks);
	brq->sbc.flags = MMC_RSP_R1 | MMC_CMD_AC;

	brq->cmd.opcode = MMC_WRITE_MULTIPLE_BLOCK;
	brq->cmd.arg = blk_rq_pos(req);
	if (!mmc_card_blockaddr(card))
		brq->cmd.arg <<= 9;
	brq->cmd.flags = MMC_RSP_SPI_R1 | MMC_RSP_R1 | MMC_CMD_ADTC;

	brq->data.blksz = 512;
	brq->data.blocks = packed->blocks + hdr_blocks;
	brq->data.flags |= MMC_DATA_WRITE;
	brq->data.fault_injected = false;

	brq->stop.opcode = MMC_STOP_TRANSMISSION;
	brq->stop.arg = 0;
	brq->stop.flags = MMC_RSP_SPI_R1B | MMC_RSP_R1B | MMC_CMD_AC;

	mmc_set_data_timeout(&brq->data, card);

	brq->data.sg = mqrq->sg;
	brq->data.sg_len = mmc_queue_map_sg(mq, mqrq);

	mqrq->mmc_active.mrq = &brq->mrq;

	/*
	 * This is intended for packed commands tests usage - in case these
	 * functions are not in use the respective pointers are NULL
	 */
	if (mq->err_check_fn)
		mqrq->mmc_active.err_check = mq->err_check_fn;
	else
		mqrq->mmc_active.err_check = mmc_blk_packed_err_check;

	if (mq->packed_test_fn)
		mq->packed_test_fn(mq->queue, mqrq);

	mmc_queue_bounce_pre(mqrq);
}

static int mmc_blk_cmd_err(struct mmc_blk_data *md, struct mmc_card *card,
			   struct mmc_blk_request *brq, struct request *req,
			   int ret)
{
	struct mmc_queue_req *mq_rq;
	mq_rq = container_of(brq, struct mmc_queue_req, brq);

	/*
	 * If this is an SD card and we're writing, we can first
	 * mark the known good sectors as ok.
	 *
	 * If the card is not SD, we can still ok written sectors
	 * as reported by the controller (which might be less than
	 * the real number of written sectors, but never more).
	 */
	if (mmc_card_sd(card)) {
		u32 blocks;
		if (!brq->data.fault_injected) {
			blocks = mmc_sd_num_wr_blocks(card);
			if (blocks != (u32)-1)
				ret = blk_end_request(req, 0, blocks << 9);
		} else
			ret = blk_end_request(req, 0, brq->data.bytes_xfered);
	} else {
		if (!mmc_packed_cmd(mq_rq->cmd_type))
			ret = blk_end_request(req, 0, brq->data.bytes_xfered);
	}
	return ret;
}

static int mmc_blk_end_packed_req(struct mmc_queue_req *mq_rq)
{
	struct request *prq;
	struct mmc_packed *packed = mq_rq->packed;
	int idx = packed->idx_failure, i = 0;
	int ret = 0;

	BUG_ON(!packed);

	while (!list_empty(&packed->list)) {
		prq = list_entry_rq(packed->list.next);
		if (idx == i) {
			/* retry from error index */
			packed->nr_entries -= idx;
			mq_rq->req = prq;
			ret = 1;

			if (packed->nr_entries == MMC_PACKED_NR_SINGLE) {
				list_del_init(&prq->queuelist);
				mmc_blk_clear_packed(mq_rq);
			}
			return ret;
		}
		list_del_init(&prq->queuelist);
		blk_end_request(prq, 0, blk_rq_bytes(prq));
		i++;
	}

	mmc_blk_clear_packed(mq_rq);
	return ret;
}

static void mmc_blk_abort_packed_req(struct mmc_queue_req *mq_rq)
{
	struct request *prq;
	struct mmc_packed *packed = mq_rq->packed;

	BUG_ON(!packed);

	while (!list_empty(&packed->list)) {
		prq = list_entry_rq(packed->list.next);
		list_del_init(&prq->queuelist);
		blk_end_request(prq, -EIO, blk_rq_bytes(prq));
	}

	mmc_blk_clear_packed(mq_rq);
}

static void mmc_blk_revert_packed_req(struct mmc_queue *mq,
				      struct mmc_queue_req *mq_rq)
{
	struct request *prq;
	struct request_queue *q = mq->queue;
	struct mmc_packed *packed = mq_rq->packed;

	BUG_ON(!packed);

	while (!list_empty(&packed->list)) {
		prq = list_entry_rq(packed->list.prev);
		if (prq->queuelist.prev != &packed->list) {
			list_del_init(&prq->queuelist);
			spin_lock_irq(q->queue_lock);
			blk_requeue_request(mq->queue, prq);
			spin_unlock_irq(q->queue_lock);
		} else {
			list_del_init(&prq->queuelist);
		}
	}

	mmc_blk_clear_packed(mq_rq);
}

static int mmc_blk_cmdq_start_req(struct mmc_host *host,
				  struct mmc_cmdq_req *cmdq_req)
{
	struct mmc_request *mrq = &cmdq_req->mrq;

	mrq->done = mmc_blk_cmdq_req_done;
	return mmc_cmdq_start_req(host, cmdq_req);
}

/* prepare for non-data commands */
static struct mmc_cmdq_req *mmc_cmdq_prep_dcmd(
		struct mmc_queue_req *mqrq, struct mmc_queue *mq)
{
	struct request *req = mqrq->req;
	struct mmc_cmdq_req *cmdq_req = &mqrq->cmdq_req;

	memset(&mqrq->cmdq_req, 0, sizeof(struct mmc_cmdq_req));

	cmdq_req->mrq.data = NULL;
	cmdq_req->cmd_flags = req->cmd_flags;
	cmdq_req->mrq.req = mqrq->req;
	req->special = mqrq;
	cmdq_req->cmdq_req_flags |= DCMD;
	cmdq_req->mrq.cmdq_req = cmdq_req;

	return &mqrq->cmdq_req;
}


#define IS_RT_CLASS_REQ(x)     \
	(IOPRIO_PRIO_CLASS(req_get_ioprio(x)) == IOPRIO_CLASS_RT)

static struct mmc_cmdq_req *mmc_blk_cmdq_rw_prep(
		struct mmc_queue_req *mqrq, struct mmc_queue *mq)
{
	struct mmc_card *card = mq->card;
	struct request *req = mqrq->req;
	struct mmc_blk_data *md = mq->data;
	bool do_rel_wr = mmc_req_rel_wr(req) && (md->flags & MMC_BLK_REL_WR);
	bool do_data_tag;
	bool read_dir = (rq_data_dir(req) == READ);
	bool prio = IS_RT_CLASS_REQ(req);
	struct mmc_cmdq_req *cmdq_rq = &mqrq->cmdq_req;

	memset(&mqrq->cmdq_req, 0, sizeof(struct mmc_cmdq_req));

	cmdq_rq->tag = req->tag;
	if (read_dir) {
		cmdq_rq->cmdq_req_flags |= DIR;
		cmdq_rq->data.flags = MMC_DATA_READ;
	} else {
		cmdq_rq->data.flags = MMC_DATA_WRITE;
	}
	if (prio)
		cmdq_rq->cmdq_req_flags |= PRIO;

	if (do_rel_wr)
		cmdq_rq->cmdq_req_flags |= REL_WR;

	cmdq_rq->data.blocks = blk_rq_sectors(req);
	cmdq_rq->blk_addr = blk_rq_pos(req);
	cmdq_rq->data.blksz = MMC_CARD_CMDQ_BLK_SIZE;

	mmc_set_data_timeout(&cmdq_rq->data, card);

	do_data_tag = (card->ext_csd.data_tag_unit_size) &&
		(req->cmd_flags & REQ_META) &&
		(rq_data_dir(req) == WRITE) &&
		((cmdq_rq->data.blocks * cmdq_rq->data.blksz) >=
		 card->ext_csd.data_tag_unit_size);
	if (do_data_tag)
		cmdq_rq->cmdq_req_flags |= DAT_TAG;
	cmdq_rq->data.sg = mqrq->sg;
	cmdq_rq->data.sg_len = mmc_queue_map_sg(mq, mqrq);

	/*
	 * Adjust the sg list so it is the same size as the
	 * request.
	 */
	if (cmdq_rq->data.blocks > card->host->max_blk_count)
		cmdq_rq->data.blocks = card->host->max_blk_count;

	if (cmdq_rq->data.blocks != blk_rq_sectors(req)) {
		int i, data_size = cmdq_rq->data.blocks << 9;
		struct scatterlist *sg;

		for_each_sg(cmdq_rq->data.sg, sg, cmdq_rq->data.sg_len, i) {
			data_size -= sg->length;
			if (data_size <= 0) {
				sg->length += data_size;
				i++;
				break;
			}
		}
		cmdq_rq->data.sg_len = i;
	}

	mqrq->cmdq_req.cmd_flags = req->cmd_flags;
	mqrq->cmdq_req.mrq.req = mqrq->req;
	mqrq->cmdq_req.mrq.cmdq_req = &mqrq->cmdq_req;
	mqrq->cmdq_req.mrq.data = &mqrq->cmdq_req.data;
	mqrq->req->special = mqrq;

	pr_debug("%s: %s: mrq: 0x%p req: 0x%p mqrq: 0x%p bytes to xf: %d mmc_cmdq_req: 0x%p card-addr: 0x%08x dir(r-1/w-0): %d\n",
		 mmc_hostname(card->host), __func__, &mqrq->cmdq_req.mrq,
		 mqrq->req, mqrq, (cmdq_rq->data.blocks * cmdq_rq->data.blksz),
		 cmdq_rq, cmdq_rq->blk_addr,
		 (cmdq_rq->cmdq_req_flags & DIR) ? 1 : 0);

	return &mqrq->cmdq_req;
}

static int mmc_blk_cmdq_issue_rw_rq(struct mmc_queue *mq, struct request *req)
{
	struct mmc_queue_req *active_mqrq;
	struct mmc_card *card = mq->card;
	struct mmc_host *host = card->host;
	struct mmc_cmdq_context_info *ctx = &host->cmdq_ctx;
	struct mmc_cmdq_req *mc_rq;
	u8 active_small_sector_read = 0;
	int ret = 0;

	mmc_deferred_scaling(host);
	mmc_cmdq_clk_scaling_start_busy(host, true);

	BUG_ON((req->tag < 0) || (req->tag > card->ext_csd.cmdq_depth));
	BUG_ON(test_and_set_bit(req->tag, &host->cmdq_ctx.data_active_reqs));
	BUG_ON(test_and_set_bit(req->tag, &host->cmdq_ctx.active_reqs));

	active_mqrq = &mq->mqrq_cmdq[req->tag];
	active_mqrq->req = req;

	mc_rq = mmc_blk_cmdq_rw_prep(active_mqrq, mq);

	if (card->quirks & MMC_QUIRK_CMDQ_EMPTY_BEFORE_DCMD) {
		unsigned int sectors = blk_rq_sectors(req);

		if (((sectors > 0) && (sectors < 8))
		    && (rq_data_dir(req) == READ))
			active_small_sector_read = 1;
	}
	ret = mmc_blk_cmdq_start_req(card->host, mc_rq);
	if (!ret && active_small_sector_read)
		host->cmdq_ctx.active_small_sector_read_reqs++;
	/*
	 * When in SVS2 on low load scenario and there are lots of requests
	 * queued for CMDQ we need to wait till the queue is empty to scale
	 * back up to Nominal even if there is a sudden increase in load.
	 * This impacts performance where lots of IO get executed in SVS2
	 * frequency since the queue is full. As SVS2 is a low load use case
	 * we can serialize the requests and not queue them in parallel
	 * without impacting other use cases. This makes sure the queue gets
	 * empty faster and we will be able to scale up to Nominal frequency
	 * when needed.
	 */
	if (!ret && (host->clk_scaling.state == MMC_LOAD_LOW))
		wait_event_interruptible(ctx->queue_empty_wq,
					(!ctx->active_reqs));

	return ret;
}

/*
 * Issues a flush (dcmd) request
 */
int mmc_blk_cmdq_issue_flush_rq(struct mmc_queue *mq, struct request *req)
{
	int err;
	struct mmc_queue_req *active_mqrq;
	struct mmc_card *card = mq->card;
	struct mmc_host *host;
	struct mmc_cmdq_req *cmdq_req;
	struct mmc_cmdq_context_info *ctx_info;

	BUG_ON(!card);
	host = card->host;
	BUG_ON(!host);
	BUG_ON(req->tag > card->ext_csd.cmdq_depth);
	BUG_ON(test_and_set_bit(req->tag, &host->cmdq_ctx.active_reqs));

	ctx_info = &host->cmdq_ctx;

	set_bit(CMDQ_STATE_DCMD_ACTIVE, &ctx_info->curr_state);

	active_mqrq = &mq->mqrq_cmdq[req->tag];
	active_mqrq->req = req;

	cmdq_req = mmc_cmdq_prep_dcmd(active_mqrq, mq);
	cmdq_req->cmdq_req_flags |= QBR;
	cmdq_req->mrq.cmd = &cmdq_req->cmd;
	cmdq_req->tag = req->tag;

	err = mmc_cmdq_prepare_flush(cmdq_req->mrq.cmd);
	if (err) {
		pr_err("%s: failed (%d) preparing flush req\n",
		       mmc_hostname(host), err);
		return err;
	}
	err = mmc_blk_cmdq_start_req(card->host, cmdq_req);
	return err;
}
EXPORT_SYMBOL(mmc_blk_cmdq_issue_flush_rq);

static void mmc_blk_cmdq_reset(struct mmc_host *host, bool clear_all)
{
	int err = 0;

	if (mmc_cmdq_halt(host, true)) {
		pr_err("%s: halt failed\n", mmc_hostname(host));
		goto reset;
	}

	if (clear_all)
		mmc_cmdq_discard_queue(host, 0);
reset:
	mmc_host_clk_hold(host);
	host->cmdq_ops->disable(host, true);
	mmc_host_clk_release(host);
	err = mmc_cmdq_hw_reset(host);
	if (err && err != -EOPNOTSUPP) {
		pr_err("%s: failed to cmdq_hw_reset err = %d\n",
				mmc_hostname(host), err);
		mmc_host_clk_hold(host);
		host->cmdq_ops->enable(host);
		mmc_host_clk_release(host);
		mmc_cmdq_halt(host, false);
		goto out;
	}
	/*
	 * CMDQ HW reset would have already made CQE
	 * in unhalted state, but reflect the same
	 * in software state of cmdq_ctx.
	 */
	mmc_host_clr_halt(host);
out:
	return;
}

/**
 * is_cmdq_dcmd_req - Checks if tag belongs to DCMD request.
 * @q:		request_queue pointer.
 * @tag:	tag number of request to check.
 *
 * This function checks if the request with tag number "tag"
 * is a DCMD request or not based on cmdq_req_flags set.
 *
 * returns true if DCMD req, otherwise false.
 */
static bool is_cmdq_dcmd_req(struct request_queue *q, int tag)
{
	struct request *req;
	struct mmc_queue_req *mq_rq;
	struct mmc_cmdq_req *cmdq_req;

	req = blk_queue_find_tag(q, tag);
	if (WARN_ON(!req))
		goto out;
	mq_rq = req->special;
	if (WARN_ON(!mq_rq))
		goto out;
	cmdq_req = &(mq_rq->cmdq_req);
	return (cmdq_req->cmdq_req_flags & DCMD);
out:
	return -ENOENT;
}

/**
 * mmc_blk_cmdq_reset_all - Reset everything for CMDQ block request.
 * @host:	mmc_host pointer.
 * @err:	error for which reset is performed.
 *
 * This function implements reset_all functionality for
 * cmdq. It resets the controller, power cycle the card,
 * and invalidate all busy tags(requeue all request back to
 * elevator).
 */
static void mmc_blk_cmdq_reset_all(struct mmc_host *host, int err)
{
	struct mmc_request *mrq = host->err_mrq;
	struct mmc_card *card = host->card;
	struct mmc_cmdq_context_info *ctx_info = &host->cmdq_ctx;
	struct request_queue *q;
	int itag = 0;
	int ret = 0;

	if (WARN_ON(!mrq))
		return;

	q = mrq->req->q;
	WARN_ON(!test_bit(CMDQ_STATE_ERR, &ctx_info->curr_state));

	pr_debug("%s: %s: active_reqs = %lu, clk_requests = %d\n",
			mmc_hostname(host), __func__,
			ctx_info->active_reqs, host->clk_requests);

	for_each_set_bit(itag, &ctx_info->active_reqs,
			host->num_cq_slots) {
		ret = is_cmdq_dcmd_req(q, itag);
		if (WARN_ON(ret == -ENOENT))
			continue;
		if (!ret) {
			WARN_ON(!test_and_clear_bit(itag,
				 &ctx_info->data_active_reqs));
			mmc_cmdq_post_req(host, itag, err);
		} else {
			clear_bit(CMDQ_STATE_DCMD_ACTIVE,
					&ctx_info->curr_state);
		}
		WARN_ON(!test_and_clear_bit(itag,
					&ctx_info->active_reqs));
		mmc_host_clk_release(host);
		mmc_put_card(card);
	}

	spin_lock_irq(q->queue_lock);
	blk_queue_invalidate_tags(q);
	spin_unlock_irq(q->queue_lock);
}

static void mmc_blk_cmdq_shutdown(struct mmc_queue *mq)
{
	int err;
	struct mmc_card *card = mq->card;
	struct mmc_host *host = card->host;

	mmc_get_card(card);
	mmc_host_clk_hold(host);
	err = mmc_cmdq_halt(host, true);
	if (err) {
		pr_err("%s: halt: failed: %d\n", __func__, err);
		goto out;
	}

	/* disable CQ mode in card */
	if (mmc_card_cmdq(card)) {
		err = mmc_switch(card, EXT_CSD_CMD_SET_NORMAL,
				 EXT_CSD_CMDQ, 0,
				 card->ext_csd.generic_cmd6_time);
		if (err) {
			pr_err("%s: failed to switch card to legacy mode: %d\n",
			       __func__, err);
			goto out;
		}
		mmc_card_clr_cmdq(card);
	}
	host->cmdq_ops->disable(host, false);
	host->card->cmdq_init = false;
out:
	mmc_host_clk_release(host);
	mmc_put_card(card);
}

static enum blk_eh_timer_return mmc_blk_cmdq_req_timed_out(struct request *req)
{
	struct mmc_queue *mq = req->q->queuedata;
	struct mmc_host *host = mq->card->host;
	struct mmc_queue_req *mq_rq = req->special;
	struct mmc_request *mrq;
	struct mmc_cmdq_req *cmdq_req;
	struct mmc_cmdq_context_info *ctx_info = &host->cmdq_ctx;

	BUG_ON(!host);

	/*
	 * The mmc_queue_req will be present only if the request
	 * is issued to the LLD. The request could be fetched from
	 * block layer queue but could be waiting to be issued
	 * (for e.g. clock scaling is waiting for an empty cmdq queue)
	 * Reset the timer in such cases to give LLD more time
	 */
	if (!mq_rq) {
		pr_warn("%s: restart timer for tag: %d\n", __func__, req->tag);
		return BLK_EH_RESET_TIMER;
	}

	mrq = &mq_rq->cmdq_req.mrq;
	cmdq_req = &mq_rq->cmdq_req;

	BUG_ON(!mrq || !cmdq_req);

	if (cmdq_req->cmdq_req_flags & DCMD)
		mrq->cmd->error = -ETIMEDOUT;
	else
		mrq->data->error = -ETIMEDOUT;

	if (mrq->cmd && mrq->cmd->error) {
		if (!(mrq->req->cmd_flags & REQ_FLUSH)) {
			/*
			 * Notify completion for non flush commands like
			 * discard that wait for DCMD finish.
			 */
			set_bit(CMDQ_STATE_REQ_TIMED_OUT,
					&ctx_info->curr_state);
			complete(&mrq->completion);
			return BLK_EH_NOT_HANDLED;
		}
	}

	if (test_bit(CMDQ_STATE_REQ_TIMED_OUT, &ctx_info->curr_state) ||
		test_bit(CMDQ_STATE_ERR, &ctx_info->curr_state))
		return BLK_EH_NOT_HANDLED;

	set_bit(CMDQ_STATE_REQ_TIMED_OUT, &ctx_info->curr_state);
	return BLK_EH_HANDLED;
}

static void mmc_blk_cmdq_print_mrq_info(struct mmc_request *mrq, u32 tag,
		int err)
{
	if (!mrq)
		return;

	if (mrq->cmd)
		pr_err("%s: Task: %d cmd: %u flags: %u failed: %d\n",
				mmc_hostname(mrq->host), tag, mrq->cmd->opcode,
				mrq->cmd->flags, err);

	if (mrq->data) {
		pr_err("%s: Task: %d, Blk Addr:0x%u,", mmc_hostname(mrq->host),
				tag, mrq->cmdq_req->blk_addr);
		pr_err(" Blk cnt:0x%u, Blk sz:%u failed: %d\n",
				mrq->cmdq_req->data.blocks,
				mrq->cmdq_req->data.blksz, err);
	}
}

static struct mmc_request *mmc_blk_cmdq_wp_handle(
		struct mmc_cmdq_err_info *err_info, struct mmc_host *host)
{
	u32 cmd = 0, dat = 0;
	struct mmc_request *err_mrq = NULL;

	cmd = err_info->cmd;
	dat = err_info->data_cmd;

	err_info->remove_task = false;
	err_info->fail_dev_pend = false;
	err_info->fail_comp_task = true;

	/*
	 * If a write task is not going on in the controller, then the task
	 * which caused error can be among the completed task list.
	 *
	 * For WP violations detected during DCMD commands,
	 * like ERASE command.
	 */
	if (err_info->cmd_tag == err_info->dcmd_slot &&
		(cmd == MMC_ERASE || cmd == MMC_SEND_STATUS) &&
			err_info->cmd_valid) {
		err_mrq = host->cmdq_ops->get_mrq_by_tag(host, err_info->tag);
		clear_bit(err_info->cmd_tag, &err_info->dev_pend);
		clear_bit(err_info->cmd_tag, &err_info->comp_status);
		if (!err_mrq)
			goto out;
		err_info->remove_task = true;
		err_info->tag = err_mrq->req->tag;
		return err_mrq;
	}

	/*
	 * If a write task was in execution when WP RED error was detected,
	 * the WP violation may have been caused by it. So remove it. In this
	 * case the completed tasks are innocent.
	 */
	if (dat == MMC_CMDQ_WRITE_TASK && err_info->data_valid) {
		err_mrq = host->cmdq_ops->get_mrq_by_tag(host, err_info->tag);
		clear_bit(err_info->data_tag, &err_info->dev_pend);
		clear_bit(err_info->data_tag, &err_info->comp_status);
		if (!err_mrq)
			goto out;
		err_info->remove_task = true;
		err_info->fail_comp_task = false;
	}
	/*
	 * Unless CMD45 is in CMD field of CQTERRI, the last executed CMD45 may
	 * have caused the WP violation.
	 * NOTE: We cannot get last executed CMD45 correctly always. So pick
	 * last set task in CQ_DEV_PEND to avoid infinite loop
	 */
	if (cmd != MMC_CMDQ_TASK_ADDR)
		err_info->fail_dev_pend = true;

	if (err_info->tag < 0 && err_info->fail_comp_task) {
		err_info->tag = 0;
		err_info->remove_task = false;
	}
	pr_err("%s: Write protect violation detected\n",
			mmc_hostname(host));
	return err_mrq;
out:
	err_info->tag = -1;
	return err_mrq;
}

static void mmc_blk_cmdq_remove_task(struct mmc_host *host,
		struct mmc_cmdq_err_info *err_info, struct mmc_request *mrq,
		int err, bool print_info) {

	struct mmc_cmdq_context_info *ctx_info = &host->cmdq_ctx;
	struct request *rq = mrq->req;
	int tag = mrq->cmdq_req->tag;

	if (!test_and_clear_bit(mrq->cmdq_req->tag, &ctx_info->active_reqs))
		return;

	if (print_info)
		mmc_blk_cmdq_print_mrq_info(mrq, tag, err);

	if (mrq->cmdq_req->cmdq_req_flags & DCMD) {
		clear_bit(CMDQ_STATE_DCMD_ACTIVE,
				&ctx_info->curr_state);
		blk_end_request_all(rq, err);
	} else {
		WARN_ON(!test_and_clear_bit(mrq->cmdq_req->tag,
					&ctx_info->data_active_reqs));
		mmc_cmdq_post_req(host, mrq->cmdq_req->tag, err);
		blk_end_request_all(rq, err);
	}
	mmc_host_clk_release(host);
	mmc_put_card(host->card);
	mmc_cmdq_clk_scaling_stop_busy(host, true, tag == err_info->dcmd_slot);

}

static void mmc_blk_cmdq_fail_mult_tasks(struct mmc_host *host,
		unsigned long task_list, struct mmc_cmdq_err_info *err_info,
		int err, bool print_info) {

	struct mmc_request *err_mrq = NULL;
	int tag;

	for_each_set_bit(tag, &task_list, err_info->max_slot) {
		err_mrq = host->cmdq_ops->get_mrq_by_tag(host, tag);
		if (!err_mrq || !err_mrq->req)
			continue;
		mmc_blk_cmdq_remove_task(host, err_info,
				err_mrq, err, print_info);
	}
};

/*
 * Error handler for cmdq if CQ enabled. Returns 0 if error is successfully
 * handled. Returns negative value if fails.
 */
static void mmc_blk_cmdq_err_handle(struct mmc_host *host, u32 status, int err)
{
	struct mmc_request *mrq = host->err_mrq;
	struct mmc_cmdq_err_info err_info;
	u32 red_err_info = 0;
	struct mmc_request *err_mrq = NULL;

	if (host->cmdq_ops->err_info && host->cmdq_ops->get_mrq_by_tag)
		host->cmdq_ops->err_info(host, &err_info, mrq);
	else
		return;

	if (mrq->cmdq_req->resp_arg & CQ_RED) {
		red_err_info = mrq->cmdq_req->resp_arg;
	} else if (status & CQ_RED) {
		red_err_info = status;
		err_info.timedout = true;
	}

	if (red_err_info & CQ_RED) {
		/*
		 * The request which caused RED error may need to be
		 * removed before resetting card and requeueing requests
		 */
		if (red_err_info & CQ_WP_RED) {
			err_mrq = mmc_blk_cmdq_wp_handle(&err_info, host);
			if (err_info.tag < 0)
				return;
			err = -EPERM;
		} else {
			pr_err("%s: unhandled RED error detected!\n",
					mmc_hostname(host));
			err_mrq = mrq;
		}
	}

	if (err_mrq)
		mrq = err_mrq;

	/* Remove the request if marked for removal */
	if (err_info.remove_task)
		mmc_blk_cmdq_remove_task(host, &err_info, mrq, err, true);

	/*
	 * If there is a chance that one of the completed task caused error,
	 * tell block layer that all completed tasks failed. Here priority is
	 * given to removing the errored task than on saving innocent task. This
	 * is to avoid data corruption at higher layers.
	 */
	if (err_info.fail_comp_task)
		mmc_blk_cmdq_fail_mult_tasks(host, err_info.comp_status,
				&err_info, err, true);
	else
		mmc_blk_cmdq_fail_mult_tasks(host, err_info.comp_status,
				&err_info, 0, false);
	/*
	 * If there is a chance that one of the Dev Pending task caused error,
	 * tell block layer that all Dev Pending tasks failed. Here priority is
	 * given to aviod looping with an error causing task than on saving
	 * innocent task.
	 */
	if (err_info.fail_dev_pend) {
		pr_err("%s: %s: Failing all tasks in Device Pending : 0x%lx\n",
				mmc_hostname(host), __func__,
				err_info.dev_pend);
		mmc_blk_cmdq_fail_mult_tasks(host, err_info.dev_pend,
				&err_info, err, true);
	}

}

/*
 * mmc_blk_cmdq_err: error handling of cmdq error requests.
 * Function should be called in context of error out request
 * which has claim_host and rpm acquired.
 * This may be called with CQ engine halted. Make sure to
 * unhalt it after error recovery.
 *
 * TODO: Currently cmdq error handler does reset_all in case
 * of any erorr. Need to optimize error handling.
 */
static void mmc_blk_cmdq_err(struct mmc_queue *mq)
{
	struct mmc_host *host = mq->card->host;
	struct mmc_request *mrq = host->err_mrq;
	struct mmc_cmdq_context_info *ctx_info = &host->cmdq_ctx;
	struct request_queue *q;
	int err, ret;
	u32 status = 0;

	mmc_host_clk_hold(host);
	host->cmdq_ops->dumpstate(host);
	mmc_host_clk_release(host);

	if (WARN_ON(!mrq))
		return;

	q = mrq->req->q;
	err = mmc_cmdq_halt(host, true);
	if (err) {
		pr_err("halt: failed: %d\n", err);
		goto reset;
	}

	/* RED error - Fatal: requires reset */
	if (mrq->cmdq_req->resp_err)
		err = mrq->cmdq_req->resp_err;


	/*
	 * TIMEOUT errrors can happen because of execution error
	 * in the last command. So send cmd 13 to get device status
	 */
	if ((mrq->cmd && (mrq->cmd->error == -ETIMEDOUT)) ||
			(mrq->data && (mrq->data->error == -ETIMEDOUT))) {
		if (mmc_host_halt(host) || mmc_host_cq_disable(host)) {
			ret = get_card_status(host->card, &status, 0);
			if (ret)
				pr_err("%s: CMD13 failed with err %d\n",
						mmc_hostname(host), ret);
		}
		pr_err("%s: Timeout error detected with device status 0x%08x\n",
			mmc_hostname(host), status);
	}

	/*
	 * In case of software request time-out, we schedule err work only for
	 * the first error out request and handles all other request in flight
	 * here.
	 */
	if (test_bit(CMDQ_STATE_REQ_TIMED_OUT, &ctx_info->curr_state)) {
		err = -ETIMEDOUT;
	} else if (mrq->data && mrq->data->error) {
		err = mrq->data->error;
	} else if (mrq->cmd && mrq->cmd->error) {
		/* DCMD commands */
		err = mrq->cmd->error;
	}
reset:
	mmc_blk_cmdq_reset(host, false);
	mmc_blk_cmdq_err_handle(host, status, err);

	mmc_blk_cmdq_reset_all(host, err);
	if (mrq->cmdq_req->resp_err)
		mrq->cmdq_req->resp_err = false;
	mmc_cmdq_halt(host, false);

	host->err_mrq = NULL;
	clear_bit(CMDQ_STATE_REQ_TIMED_OUT, &ctx_info->curr_state);
	WARN_ON(!test_and_clear_bit(CMDQ_STATE_ERR, &ctx_info->curr_state));
	wake_up(&ctx_info->wait);
}

/* invoked by block layer in softirq context */
void mmc_blk_cmdq_complete_rq(struct request *rq)
{
	struct mmc_queue_req *mq_rq = rq->special;
	struct mmc_request *mrq = &mq_rq->cmdq_req.mrq;
	struct mmc_host *host = mrq->host;
	struct mmc_cmdq_context_info *ctx_info = &host->cmdq_ctx;
	struct mmc_cmdq_req *cmdq_req = &mq_rq->cmdq_req;
	struct mmc_queue *mq = (struct mmc_queue *)rq->q->queuedata;
	int err = 0;
	bool is_dcmd = false;

	if (mrq->cmd && mrq->cmd->error)
		err = mrq->cmd->error;
	else if (mrq->data && mrq->data->error)
		err = mrq->data->error;

	if (err || cmdq_req->resp_err) {
		pr_err("%s: %s: txfr error(%d)/resp_err(%d)\n",
				mmc_hostname(mrq->host), __func__, err,
				cmdq_req->resp_err);
		if (test_bit(CMDQ_STATE_ERR, &ctx_info->curr_state)) {
			pr_err("%s: CQ in error state, ending current req: %d\n",
				__func__, err);
		} else {
			set_bit(CMDQ_STATE_ERR, &ctx_info->curr_state);
			BUG_ON(host->err_mrq != NULL);
			host->err_mrq = mrq;
			schedule_work(&mq->cmdq_err_work);
		}
		goto out;
	}
	/*
	 * In case of error CMDQ is expected to be either in halted
	 * or disable state so cannot receive any completion of
	 * other requests.
	 */
	WARN_ON(test_bit(CMDQ_STATE_ERR, &ctx_info->curr_state));

	/* clear pending request */
	BUG_ON(!test_and_clear_bit(cmdq_req->tag, &ctx_info->active_reqs));
	if (cmdq_req->cmdq_req_flags & DCMD)
		is_dcmd = true;
	else
		BUG_ON(!test_and_clear_bit(cmdq_req->tag,
					 &ctx_info->data_active_reqs));
	if (!is_dcmd)
		mmc_cmdq_post_req(host, cmdq_req->tag, err);
	if (cmdq_req->cmdq_req_flags & DCMD) {
		clear_bit(CMDQ_STATE_DCMD_ACTIVE, &ctx_info->curr_state);
		blk_end_request_all(rq, err);
		goto out;
	}

	blk_end_request(rq, err, cmdq_req->data.bytes_xfered);

out:

	mmc_cmdq_clk_scaling_stop_busy(host, true, is_dcmd);
	if (!(err || cmdq_req->resp_err)) {
		mmc_host_clk_release(host);
		wake_up(&ctx_info->wait);
		mmc_put_card(host->card);
	}

	if (!ctx_info->active_reqs)
		wake_up_interruptible(&host->cmdq_ctx.queue_empty_wq);

	if (blk_queue_stopped(mq->queue) && !ctx_info->active_reqs)
		complete(&mq->cmdq_shutdown_complete);

	return;
}

/*
 * Complete reqs from block layer softirq context
 * Invoked in irq context
 */
void mmc_blk_cmdq_req_done(struct mmc_request *mrq)
{
	struct request *req = mrq->req;

	blk_complete_request(req);
}
EXPORT_SYMBOL(mmc_blk_cmdq_req_done);

static int mmc_blk_issue_rw_rq(struct mmc_queue *mq, struct request *rqc)
{
	struct mmc_blk_data *md = mq->data;
	struct mmc_card *card = md->queue.card;
	struct mmc_blk_request *brq = &mq->mqrq_cur->brq;
	int ret = 1, disable_multi = 0, retry = 0, type;
	enum mmc_blk_status status;
	struct mmc_queue_req *mq_rq;
	struct request *req = rqc;
	struct mmc_async_req *areq;
	const u8 packed_nr = 2;
	u8 reqs = 0;

	if (!rqc && !mq->mqrq_prev->req)
		return 0;

	if (rqc)
		reqs = mmc_blk_prep_packed_list(mq, rqc);

	do {
		if (rqc) {
			/*
			 * When 4KB native sector is enabled, only 8 blocks
			 * multiple read or write is allowed
			 */
			if ((brq->data.blocks & 0x07) &&
			    (card->ext_csd.data_sector_size == 4096)) {
				pr_err("%s: Transfer size is not 4KB sector size aligned\n",
					req->rq_disk->disk_name);
				mq_rq = mq->mqrq_cur;
				goto cmd_abort;
			}

			if (reqs >= packed_nr)
				mmc_blk_packed_hdr_wrq_prep(mq->mqrq_cur,
							    card, mq);
			else
				mmc_blk_rw_rq_prep(mq->mqrq_cur, card, 0, mq);
			areq = &mq->mqrq_cur->mmc_active;
		} else
			areq = NULL;
		areq = mmc_start_req(card->host, areq, (int *) &status);
		if (!areq) {
			if (status == MMC_BLK_NEW_REQUEST)
				set_bit(MMC_QUEUE_NEW_REQUEST, &mq->flags);
			return 0;
		}

		mq_rq = container_of(areq, struct mmc_queue_req, mmc_active);
		brq = &mq_rq->brq;
		req = mq_rq->req;
		type = rq_data_dir(req) == READ ? MMC_BLK_READ : MMC_BLK_WRITE;
		mmc_queue_bounce_post(mq_rq);

		switch (status) {
		case MMC_BLK_SUCCESS:
		case MMC_BLK_PARTIAL:
			/*
			 * A block was successfully transferred.
			 */
			mmc_blk_reset_success(md, type);

			if (mmc_packed_cmd(mq_rq->cmd_type)) {
				ret = mmc_blk_end_packed_req(mq_rq);
				break;
			} else {
				ret = blk_end_request(req, 0,
						brq->data.bytes_xfered);
			}

			/*
			 * If the blk_end_request function returns non-zero even
			 * though all data has been transferred and no errors
			 * were returned by the host controller, it's a bug.
			 */
			if (status == MMC_BLK_SUCCESS && ret) {
				pr_err("%s BUG rq_tot %d d_xfer %d\n",
				       __func__, blk_rq_bytes(req),
				       brq->data.bytes_xfered);
				rqc = NULL;
				goto cmd_abort;
			}
			break;
		case MMC_BLK_CMD_ERR:
			ret = mmc_blk_cmd_err(md, card, brq, req, ret);
			if (mmc_blk_reset(md, card->host, type))
				goto cmd_abort;
			if (!ret)
				goto start_new_req;
			break;
		case MMC_BLK_RETRY:
			if (retry++ < MMC_BLK_MAX_RETRIES)
				break;
			/* Fall through */
		case MMC_BLK_ABORT:
			if (!mmc_blk_reset(md, card->host, type) &&
					(retry++ < (MMC_BLK_MAX_RETRIES + 1)))
					break;
			goto cmd_abort;
		case MMC_BLK_DATA_ERR: {
			int err;

			err = mmc_blk_reset(md, card->host, type);
			if (!err)
				break;
			goto cmd_abort;
		}
		case MMC_BLK_ECC_ERR:
			if (brq->data.blocks > 1) {
				/* Redo read one sector at a time */
				pr_warn("%s: retrying using single block read\n",
					req->rq_disk->disk_name);
				disable_multi = 1;
				break;
			}
			/*
			 * After an error, we redo I/O one sector at a
			 * time, so we only reach here after trying to
			 * read a single sector.
			 */
			ret = blk_end_request(req, -EIO,
						brq->data.blksz);
			if (!ret)
				goto start_new_req;
			break;
		case MMC_BLK_NOMEDIUM:
			goto cmd_abort;
		default:
			pr_err("%s: Unhandled return value (%d)",
					req->rq_disk->disk_name, status);
			goto cmd_abort;
		}

		if (ret) {
			if (mmc_packed_cmd(mq_rq->cmd_type)) {
				if (!mq_rq->packed->retries)
					goto cmd_abort;
				mmc_blk_packed_hdr_wrq_prep(mq_rq, card, mq);
				mmc_start_req(card->host,
					      &mq_rq->mmc_active, NULL);
			} else {

				/*
				 * In case of a incomplete request
				 * prepare it again and resend.
				 */
				mmc_blk_rw_rq_prep(mq_rq, card,
						disable_multi, mq);
				mmc_start_req(card->host,
						&mq_rq->mmc_active, NULL);
			}
		}
	} while (ret);

	return 1;

 cmd_abort:
	if (mmc_packed_cmd(mq_rq->cmd_type)) {
		mmc_blk_abort_packed_req(mq_rq);
	} else {
		if (mmc_card_removed(card))
			req->cmd_flags |= REQ_QUIET;
		while (ret)
			ret = blk_end_request(req, -EIO,
					blk_rq_cur_bytes(req));
	}

 start_new_req:
	if (rqc) {
		if (mmc_card_removed(card)) {
			rqc->cmd_flags |= REQ_QUIET;
			blk_end_request_all(rqc, -EIO);
		} else {
			/*
			 * If current request is packed, it needs to put back.
			 */
			if (mmc_packed_cmd(mq->mqrq_cur->cmd_type))
				mmc_blk_revert_packed_req(mq, mq->mqrq_cur);

			mmc_blk_rw_rq_prep(mq->mqrq_cur, card, 0, mq);
			mmc_start_req(card->host,
				      &mq->mqrq_cur->mmc_active, NULL);
		}
	}

	return 0;
}

static inline int mmc_blk_cmdq_part_switch(struct mmc_card *card,
				      struct mmc_blk_data *md)
{
	struct mmc_blk_data *main_md = mmc_get_drvdata(card);
	struct mmc_host *host = card->host;
	struct mmc_cmdq_context_info *ctx = &host->cmdq_ctx;
	u8 part_config = card->ext_csd.part_config;
	int ret = 0, err = 0;

	if ((main_md->part_curr == md->part_type) &&
	    (card->part_curr == md->part_type))
		return 0;

	WARN_ON(!((card->host->caps2 & MMC_CAP2_CMD_QUEUE) &&
		 card->ext_csd.cmdq_support &&
		 (md->flags & MMC_BLK_CMD_QUEUE)));

	if (!test_bit(CMDQ_STATE_HALT, &ctx->curr_state)) {
		ret = mmc_cmdq_halt(host, true);
		if (ret) {
			pr_err("%s: %s: halt: failed: %d\n",
				mmc_hostname(host), __func__,  ret);
			goto out;
		}
	}

	/* disable CQ mode in card */
	if (mmc_card_cmdq(card)) {
		ret = mmc_switch(card, EXT_CSD_CMD_SET_NORMAL,
				 EXT_CSD_CMDQ, 0,
				 card->ext_csd.generic_cmd6_time);
		if (ret) {
			pr_err("%s: %s: cmdq mode disable failed %d\n",
				mmc_hostname(host), __func__, ret);
			goto cmdq_unhalt;
		}
		mmc_card_clr_cmdq(card);
	}

	part_config &= ~EXT_CSD_PART_CONFIG_ACC_MASK;
	part_config |= md->part_type;

	ret = mmc_switch(card, EXT_CSD_CMD_SET_NORMAL,
			 EXT_CSD_PART_CONFIG, part_config,
			 card->ext_csd.part_time);
	if (ret) {
		pr_err("%s: %s: mmc_switch failure, %d -> %d , err = %d\n",
			mmc_hostname(host), __func__, main_md->part_curr,
			md->part_type, ret);
		goto cmdq_switch;
	}

	card->ext_csd.part_config = part_config;
	card->part_curr = md->part_type;

	main_md->part_curr = md->part_type;

cmdq_switch:
	err = mmc_blk_cmdq_switch(card, md, true);
	if (err) {
		pr_err("%s: %s: mmc_blk_cmdq_switch failed: %d\n",
			mmc_hostname(host), __func__,  err);
		ret = err;
	}
cmdq_unhalt:
	err = mmc_cmdq_halt(host, false);
	if (err) {
		pr_err("%s: %s: unhalt: failed: %d\n",
			mmc_hostname(host), __func__,  err);
		ret = err;
	}
out:
	return ret;
}

static int mmc_blk_cmdq_issue_rq(struct mmc_queue *mq, struct request *req)
{
	int ret, err = 0;
	struct mmc_blk_data *md = mq->data;
	struct mmc_card *card = md->queue.card;
	struct mmc_host *host = card->host;
	unsigned int cmd_flags = req ? req->cmd_flags : 0;

	mmc_get_card(card);

	if (!card->host->cmdq_ctx.active_reqs && mmc_card_doing_bkops(card)) {
		ret = mmc_cmdq_halt(card->host, true);
		if (ret)
			goto out;
		ret = mmc_stop_bkops(card);
		if (ret) {
			pr_err("%s: %s: mmc_stop_bkops failed %d\n",
					md->disk->disk_name, __func__, ret);
			goto out;
		}
		ret = mmc_cmdq_halt(card->host, false);
		if (ret)
			goto out;
	}

	ret = mmc_blk_cmdq_part_switch(card, md);
	if (ret) {
		pr_err("%s: %s: partition switch failed %d, resetting cmdq\n",
				md->disk->disk_name, __func__, ret);

		mmc_blk_cmdq_reset(host, false);
		err = mmc_blk_cmdq_part_switch(card, md);
		if (!err) {
			pr_err("%s: %s: partition switch success err = %d\n",
				md->disk->disk_name, __func__, err);
		} else {
			pr_err("%s: %s: partition switch failed err = %d\n",
				md->disk->disk_name, __func__, err);
			ret = 0;
			goto out;
		}
	}

	if (req) {
		struct mmc_host *host = card->host;
		struct mmc_cmdq_context_info *ctx = &host->cmdq_ctx;

		if ((cmd_flags & (REQ_FLUSH | REQ_DISCARD)) &&
		    (card->quirks & MMC_QUIRK_CMDQ_EMPTY_BEFORE_DCMD) &&
		    ctx->active_small_sector_read_reqs) {
			ret = wait_event_interruptible(ctx->queue_empty_wq,
						      !ctx->active_reqs);
			if (ret) {
				pr_err("%s: failed while waiting for the CMDQ to be empty %s err (%d)\n",
					mmc_hostname(host),
					__func__, ret);
				BUG_ON(1);
			}
			/* clear the counter now */
			ctx->active_small_sector_read_reqs = 0;
			/*
			 * If there were small sector (less than 8 sectors) read
			 * operations in progress then we have to wait for the
			 * outstanding requests to finish and should also have
			 * atleast 6 microseconds delay before queuing the DCMD
			 * request.
			 */
			udelay(MMC_QUIRK_CMDQ_DELAY_BEFORE_DCMD);
		}

		if (cmd_flags & REQ_DISCARD) {
			if (cmd_flags & REQ_SECURE &&
			   !(card->quirks & MMC_QUIRK_SEC_ERASE_TRIM_BROKEN))
				ret = mmc_blk_cmdq_issue_secdiscard_rq(mq, req);
			else
				ret = mmc_blk_cmdq_issue_discard_rq(mq, req);
		} else if (cmd_flags & REQ_FLUSH) {
			ret = mmc_blk_cmdq_issue_flush_rq(mq, req);
		} else {
			ret = mmc_blk_cmdq_issue_rw_rq(mq, req);
		}
	}

	return ret;

out:
	if (req)
		blk_end_request_all(req, ret);
	mmc_put_card(card);

	return ret;
}

static int mmc_blk_issue_rq(struct mmc_queue *mq, struct request *req)
{
	int ret;
	struct mmc_blk_data *md = mq->data;
	struct mmc_card *card = md->queue.card;
	struct mmc_host *host = card->host;
	unsigned long flags;
	unsigned int cmd_flags = req ? req->cmd_flags : 0;
	int err;

	if (req && !mq->mqrq_prev->req) {
		/* claim host only for the first request */
		mmc_get_card(card);

		if (mmc_card_doing_bkops(host->card)) {
			ret = mmc_stop_bkops(host->card);
			if (ret)
				goto out;
		}
	}

	ret = mmc_blk_part_switch(card, md);

	if (ret) {
		err = mmc_blk_reset(md, card->host, MMC_BLK_PARTSWITCH);
		if (!err) {
			pr_err("%s: mmc_blk_reset(MMC_BLK_PARTSWITCH) succeeded.\n",
					mmc_hostname(host));
			mmc_blk_reset_success(md, MMC_BLK_PARTSWITCH);
		} else
			pr_err("%s: mmc_blk_reset(MMC_BLK_PARTSWITCH) failed.\n",
				mmc_hostname(host));

		if (req) {
			blk_end_request_all(req, -EIO);
		}
		ret = 0;
		goto out;
	}

	mmc_blk_write_packing_control(mq, req);

	clear_bit(MMC_QUEUE_NEW_REQUEST, &mq->flags);
	if (cmd_flags & REQ_DISCARD) {
		/* complete ongoing async transfer before issuing discard */
		if (card->host->areq)
			mmc_blk_issue_rw_rq(mq, NULL);
		if (cmd_flags & REQ_SECURE &&
			!(card->quirks & MMC_QUIRK_SEC_ERASE_TRIM_BROKEN))
			ret = mmc_blk_issue_secdiscard_rq(mq, req);
		else
			ret = mmc_blk_issue_discard_rq(mq, req);
	} else if (cmd_flags & (REQ_FLUSH | REQ_BARRIER)) {
		/* complete ongoing async transfer before issuing flush */
		if (card->host->areq)
			mmc_blk_issue_rw_rq(mq, NULL);
		ret = mmc_blk_issue_flush(mq, req);
	} else {
		if (!req && host->areq) {
			spin_lock_irqsave(&host->context_info.lock, flags);
			host->context_info.is_waiting_last_req = true;
			spin_unlock_irqrestore(&host->context_info.lock, flags);
		}
		ret = mmc_blk_issue_rw_rq(mq, req);
	}

out:
	if ((!req && !(test_bit(MMC_QUEUE_NEW_REQUEST, &mq->flags))) ||
	     (cmd_flags & MMC_REQ_SPECIAL_MASK))
		/*
		 * Release host when there are no more requests
		 * and after special request(discard, flush) is done.
		 * In case sepecial request, there is no reentry to
		 * the 'mmc_blk_issue_rq' with 'mqrq_prev->req'.
		 */
		mmc_put_card(card);
	return ret;
}

static inline int mmc_blk_readonly(struct mmc_card *card)
{
	return mmc_card_readonly(card) ||
	       !(card->csd.cmdclass & CCC_BLOCK_WRITE);
}

static struct mmc_blk_data *mmc_blk_alloc_req(struct mmc_card *card,
					      struct device *parent,
					      sector_t size,
					      bool default_ro,
					      const char *subname,
					      int area_type)
{
	struct mmc_blk_data *md;
	int devidx, ret;

	devidx = find_first_zero_bit(dev_use, max_devices);
	if (devidx >= max_devices)
		return ERR_PTR(-ENOSPC);
	__set_bit(devidx, dev_use);

	md = kzalloc(sizeof(struct mmc_blk_data), GFP_KERNEL);
	if (!md) {
		ret = -ENOMEM;
		goto out;
	}

	/*
	 * !subname implies we are creating main mmc_blk_data that will be
	 * associated with mmc_card with mmc_set_drvdata. Due to device
	 * partitions, devidx will not coincide with a per-physical card
	 * index anymore so we keep track of a name index.
	 */
	if (!subname) {
		md->name_idx = find_first_zero_bit(name_use, max_devices);
		__set_bit(md->name_idx, name_use);
	} else
		md->name_idx = ((struct mmc_blk_data *)
				dev_to_disk(parent)->private_data)->name_idx;

	md->area_type = area_type;

	/*
	 * Set the read-only status based on the supported commands
	 * and the write protect switch.
	 */
	md->read_only = mmc_blk_readonly(card);

	md->disk = alloc_disk(perdev_minors);
	if (md->disk == NULL) {
		ret = -ENOMEM;
		goto err_kfree;
	}

	spin_lock_init(&md->lock);
	INIT_LIST_HEAD(&md->part);
	md->usage = 1;

	ret = mmc_init_queue(&md->queue, card, NULL, subname, area_type);
	if (ret)
		goto err_putdisk;

	md->queue.issue_fn = mmc_blk_issue_rq;
	md->queue.data = md;

	md->disk->major	= MMC_BLOCK_MAJOR;
	md->disk->first_minor = devidx * perdev_minors;
	md->disk->fops = &mmc_bdops;
	md->disk->private_data = md;
	md->disk->queue = md->queue.queue;
	md->disk->driverfs_dev = parent;
	set_disk_ro(md->disk, md->read_only || default_ro);
	md->disk->flags = GENHD_FL_EXT_DEVT;
	if (area_type & (MMC_BLK_DATA_AREA_RPMB | MMC_BLK_DATA_AREA_BOOT))
		md->disk->flags |= GENHD_FL_NO_PART_SCAN;

	/*
	 * As discussed on lkml, GENHD_FL_REMOVABLE should:
	 *
	 * - be set for removable media with permanent block devices
	 * - be unset for removable block devices with permanent media
	 *
	 * Since MMC block devices clearly fall under the second
	 * case, we do not set GENHD_FL_REMOVABLE.  Userspace
	 * should use the block device creation/destruction hotplug
	 * messages to tell when the card is present.
	 */

	snprintf(md->disk->disk_name, sizeof(md->disk->disk_name),
		 "mmcblk%d%s", md->name_idx, subname ? subname : "");

	if (mmc_card_mmc(card))
		blk_queue_logical_block_size(md->queue.queue,
					     card->ext_csd.data_sector_size);
	else
		blk_queue_logical_block_size(md->queue.queue, 512);

	set_capacity(md->disk, size);

	if (mmc_host_cmd23(card->host)) {
		if (mmc_card_mmc(card) ||
		    (mmc_card_sd(card) &&
		     card->scr.cmds & SD_SCR_CMD23_SUPPORT))
			md->flags |= MMC_BLK_CMD23;
	}

	if (mmc_card_mmc(card) &&
	    md->flags & MMC_BLK_CMD23 &&
	    ((card->ext_csd.rel_param & EXT_CSD_WR_REL_PARAM_EN) ||
	     card->ext_csd.rel_sectors)) {
		md->flags |= MMC_BLK_REL_WR;
		blk_queue_flush(md->queue.queue, REQ_FLUSH | REQ_FUA);
	}

	if (card->cmdq_init) {
		md->flags |= MMC_BLK_CMD_QUEUE;
		md->queue.cmdq_complete_fn = mmc_blk_cmdq_complete_rq;
		md->queue.cmdq_issue_fn = mmc_blk_cmdq_issue_rq;
		md->queue.cmdq_error_fn = mmc_blk_cmdq_err;
		md->queue.cmdq_req_timed_out = mmc_blk_cmdq_req_timed_out;
		md->queue.cmdq_shutdown = mmc_blk_cmdq_shutdown;
	}

	if (mmc_card_mmc(card) && !card->cmdq_init &&
	    (area_type == MMC_BLK_DATA_AREA_MAIN) &&
	    (md->flags & MMC_BLK_CMD23) &&
	    card->ext_csd.packed_event_en) {
		if (!mmc_packed_init(&md->queue, card))
			md->flags |= MMC_BLK_PACKED_CMD;
	}

	return md;

 err_putdisk:
	put_disk(md->disk);
 err_kfree:
	if (!subname)
		__clear_bit(md->name_idx, name_use);
	kfree(md);
 out:
	__clear_bit(devidx, dev_use);
	return ERR_PTR(ret);
}

static struct mmc_blk_data *mmc_blk_alloc(struct mmc_card *card)
{
	sector_t size;
	struct mmc_blk_data *md;

	if (!mmc_card_sd(card) && mmc_card_blockaddr(card)) {
		/*
		 * The EXT_CSD sector count is in number or 512 byte
		 * sectors.
		 */
		size = card->ext_csd.sectors;
	} else {
		/*
		 * The CSD capacity field is in units of read_blkbits.
		 * set_capacity takes units of 512 bytes.
		 */
		size = card->csd.capacity << (card->csd.read_blkbits - 9);
	}

	md = mmc_blk_alloc_req(card, &card->dev, size, false, NULL,
					MMC_BLK_DATA_AREA_MAIN);
	return md;
}

static int mmc_blk_alloc_part(struct mmc_card *card,
			      struct mmc_blk_data *md,
			      unsigned int part_type,
			      sector_t size,
			      bool default_ro,
			      const char *subname,
			      int area_type)
{
	char cap_str[10];
	struct mmc_blk_data *part_md;

	part_md = mmc_blk_alloc_req(card, disk_to_dev(md->disk), size, default_ro,
				    subname, area_type);
	if (IS_ERR(part_md))
		return PTR_ERR(part_md);
	part_md->part_type = part_type;
	list_add(&part_md->part, &md->part);

	string_get_size((u64)get_capacity(part_md->disk) << 9, STRING_UNITS_2,
			cap_str, sizeof(cap_str));
	pr_info("%s: %s %s partition %u %s\n",
	       part_md->disk->disk_name, mmc_card_id(card),
	       mmc_card_name(card), part_md->part_type, cap_str);
	return 0;
}

/* MMC Physical partitions consist of two boot partitions and
 * up to four general purpose partitions.
 * For each partition enabled in EXT_CSD a block device will be allocatedi
 * to provide access to the partition.
 */

static int mmc_blk_alloc_parts(struct mmc_card *card, struct mmc_blk_data *md)
{
	int idx, ret = 0;

	if (!mmc_card_mmc(card))
		return 0;

	for (idx = 0; idx < card->nr_parts; idx++) {
		if (card->part[idx].size) {
			ret = mmc_blk_alloc_part(card, md,
				card->part[idx].part_cfg,
				card->part[idx].size >> 9,
				card->part[idx].force_ro,
				card->part[idx].name,
				card->part[idx].area_type);
			if (ret)
				return ret;
		}
	}

	return ret;
}

static void mmc_blk_remove_req(struct mmc_blk_data *md)
{
	struct mmc_card *card;

	if (md) {
		/*
		 * Flush remaining requests and free queues. It
		 * is freeing the queue that stops new requests
		 * from being accepted.
		 */
		card = md->queue.card;
		mmc_cleanup_queue(&md->queue);
		if (md->flags & MMC_BLK_PACKED_CMD)
			mmc_packed_clean(&md->queue);
		if (md->flags & MMC_BLK_CMD_QUEUE)
			mmc_cmdq_clean(&md->queue, card);
		device_remove_file(disk_to_dev(md->disk),
				   &md->num_wr_reqs_to_start_packing);
		if (md->disk->flags & GENHD_FL_UP) {
			device_remove_file(disk_to_dev(md->disk), &md->force_ro);
			if ((md->area_type & MMC_BLK_DATA_AREA_BOOT) &&
					card->ext_csd.boot_ro_lockable)
				device_remove_file(disk_to_dev(md->disk),
					&md->power_ro_lock);

			del_gendisk(md->disk);
		}
		mmc_blk_put(md);
	}
}

static void mmc_blk_remove_parts(struct mmc_card *card,
				 struct mmc_blk_data *md)
{
	struct list_head *pos, *q;
	struct mmc_blk_data *part_md;

	__clear_bit(md->name_idx, name_use);
	list_for_each_safe(pos, q, &md->part) {
		part_md = list_entry(pos, struct mmc_blk_data, part);
		list_del(pos);
		mmc_blk_remove_req(part_md);
	}
}

static int mmc_add_disk(struct mmc_blk_data *md)
{
	int ret;
	struct mmc_card *card = md->queue.card;

	add_disk(md->disk);
	md->force_ro.show = force_ro_show;
	md->force_ro.store = force_ro_store;
	sysfs_attr_init(&md->force_ro.attr);
	md->force_ro.attr.name = "force_ro";
	md->force_ro.attr.mode = S_IRUGO | S_IWUSR;
	ret = device_create_file(disk_to_dev(md->disk), &md->force_ro);
	if (ret)
		goto force_ro_fail;

	if ((md->area_type & MMC_BLK_DATA_AREA_BOOT) &&
	     card->ext_csd.boot_ro_lockable) {
		umode_t mode;

		if (card->ext_csd.boot_ro_lock & EXT_CSD_BOOT_WP_B_PWR_WP_DIS)
			mode = S_IRUGO;
		else
			mode = S_IRUGO | S_IWUSR;

		md->power_ro_lock.show = power_ro_lock_show;
		md->power_ro_lock.store = power_ro_lock_store;
		sysfs_attr_init(&md->power_ro_lock.attr);
		md->power_ro_lock.attr.mode = mode;
		md->power_ro_lock.attr.name =
					"ro_lock_until_next_power_on";
		ret = device_create_file(disk_to_dev(md->disk),
				&md->power_ro_lock);
		if (ret)
			goto power_ro_lock_fail;
	}

	md->num_wr_reqs_to_start_packing.show =
		num_wr_reqs_to_start_packing_show;
	md->num_wr_reqs_to_start_packing.store =
		num_wr_reqs_to_start_packing_store;
	sysfs_attr_init(&md->num_wr_reqs_to_start_packing.attr);
	md->num_wr_reqs_to_start_packing.attr.name =
		"num_wr_reqs_to_start_packing";
	md->num_wr_reqs_to_start_packing.attr.mode = S_IRUGO | S_IWUSR;
	ret = device_create_file(disk_to_dev(md->disk),
				 &md->num_wr_reqs_to_start_packing);
	if (ret)
		goto num_wr_reqs_to_start_packing_fail;

	md->no_pack_for_random.show = no_pack_for_random_show;
	md->no_pack_for_random.store = no_pack_for_random_store;
	sysfs_attr_init(&md->no_pack_for_random.attr);
	md->no_pack_for_random.attr.name = "no_pack_for_random";
	md->no_pack_for_random.attr.mode = S_IRUGO | S_IWUSR;
	ret = device_create_file(disk_to_dev(md->disk),
				 &md->no_pack_for_random);
	if (ret)
		goto no_pack_for_random_fails;

	return ret;

no_pack_for_random_fails:
	device_remove_file(disk_to_dev(md->disk),
			   &md->num_wr_reqs_to_start_packing);
num_wr_reqs_to_start_packing_fail:
	device_remove_file(disk_to_dev(md->disk), &md->power_ro_lock);
power_ro_lock_fail:
	device_remove_file(disk_to_dev(md->disk), &md->force_ro);
force_ro_fail:
	del_gendisk(md->disk);

	return ret;
}

static const struct mmc_fixup blk_fixups[] =
{
	MMC_FIXUP("SEM02G", CID_MANFID_SANDISK, 0x100, add_quirk,
		  MMC_QUIRK_INAND_CMD38),
	MMC_FIXUP("SEM04G", CID_MANFID_SANDISK, 0x100, add_quirk,
		  MMC_QUIRK_INAND_CMD38),
	MMC_FIXUP("SEM08G", CID_MANFID_SANDISK, 0x100, add_quirk,
		  MMC_QUIRK_INAND_CMD38),
	MMC_FIXUP("SEM16G", CID_MANFID_SANDISK, 0x100, add_quirk,
		  MMC_QUIRK_INAND_CMD38),
	MMC_FIXUP("SEM32G", CID_MANFID_SANDISK, 0x100, add_quirk,
		  MMC_QUIRK_INAND_CMD38),

	/*
	 * Some MMC cards experience performance degradation with CMD23
	 * instead of CMD12-bounded multiblock transfers. For now we'll
	 * black list what's bad...
	 * - Certain Toshiba cards.
	 *
	 * N.B. This doesn't affect SD cards.
	 */
	MMC_FIXUP("MMC08G", CID_MANFID_TOSHIBA, CID_OEMID_ANY, add_quirk_mmc,
		  MMC_QUIRK_BLK_NO_CMD23),
	MMC_FIXUP("MMC16G", CID_MANFID_TOSHIBA, CID_OEMID_ANY, add_quirk_mmc,
		  MMC_QUIRK_BLK_NO_CMD23),
	MMC_FIXUP("MMC32G", CID_MANFID_TOSHIBA, CID_OEMID_ANY, add_quirk_mmc,
		  MMC_QUIRK_BLK_NO_CMD23),
	MMC_FIXUP(CID_NAME_ANY, CID_MANFID_TOSHIBA, CID_OEMID_ANY,
		  add_quirk_mmc, MMC_QUIRK_CMDQ_EMPTY_BEFORE_DCMD),

	/*
	 * Some MMC cards need longer data read timeout than indicated in CSD.
	 */
	MMC_FIXUP(CID_NAME_ANY, CID_MANFID_MICRON, 0x200, add_quirk_mmc,
		  MMC_QUIRK_LONG_READ_TIME),
<<<<<<< HEAD
	MMC_FIXUP("Q3J96R", CID_MANFID_MICRON, CID_OEMID_ANY, add_quirk_mmc,
			MMC_QUIRK_BROKEN_CLK_GATING),

	MMC_FIXUP("Q3J97V", CID_MANFID_MICRON, CID_OEMID_ANY, add_quirk_mmc,
			MMC_QUIRK_BROKEN_CLK_GATING),
=======
	MMC_FIXUP("008GE0", CID_MANFID_TOSHIBA, CID_OEMID_ANY, add_quirk_mmc,
		  MMC_QUIRK_LONG_READ_TIME),
>>>>>>> 5f993b5f

	/*
	 * Some Samsung MMC cards need longer data read timeout than
	 * indicated in CSD.
	 */
	MMC_FIXUP("Q7XSAB", CID_MANFID_SAMSUNG, 0x100, add_quirk_mmc,
		  MMC_QUIRK_LONG_READ_TIME),

	/*
	 * Hynix eMMC cards need longer data read timeout than
	 * indicated in CSD.
	 */
	MMC_FIXUP(CID_NAME_ANY, CID_MANFID_HYNIX, CID_OEMID_ANY, add_quirk_mmc,
		  MMC_QUIRK_LONG_READ_TIME),

	/*
	 * On these Samsung MoviNAND parts, performing secure erase or
	 * secure trim can result in unrecoverable corruption due to a
	 * firmware bug.
	 */
	MMC_FIXUP("M8G2FA", CID_MANFID_SAMSUNG, CID_OEMID_ANY, add_quirk_mmc,
		  MMC_QUIRK_SEC_ERASE_TRIM_BROKEN),
	MMC_FIXUP("MAG4FA", CID_MANFID_SAMSUNG, CID_OEMID_ANY, add_quirk_mmc,
		  MMC_QUIRK_SEC_ERASE_TRIM_BROKEN),
	MMC_FIXUP("MBG8FA", CID_MANFID_SAMSUNG, CID_OEMID_ANY, add_quirk_mmc,
		  MMC_QUIRK_SEC_ERASE_TRIM_BROKEN),
	MMC_FIXUP("MCGAFA", CID_MANFID_SAMSUNG, CID_OEMID_ANY, add_quirk_mmc,
		  MMC_QUIRK_SEC_ERASE_TRIM_BROKEN),
	MMC_FIXUP("VAL00M", CID_MANFID_SAMSUNG, CID_OEMID_ANY, add_quirk_mmc,
		  MMC_QUIRK_SEC_ERASE_TRIM_BROKEN),
	MMC_FIXUP("VYL00M", CID_MANFID_SAMSUNG, CID_OEMID_ANY, add_quirk_mmc,
		  MMC_QUIRK_SEC_ERASE_TRIM_BROKEN),
	MMC_FIXUP("KYL00M", CID_MANFID_SAMSUNG, CID_OEMID_ANY, add_quirk_mmc,
		  MMC_QUIRK_SEC_ERASE_TRIM_BROKEN),
	MMC_FIXUP("VZL00M", CID_MANFID_SAMSUNG, CID_OEMID_ANY, add_quirk_mmc,
		  MMC_QUIRK_SEC_ERASE_TRIM_BROKEN),

	/* Some INAND MCP devices advertise incorrect timeout values */
	MMC_FIXUP("SEM04G", 0x45, CID_OEMID_ANY, add_quirk_mmc,
		  MMC_QUIRK_INAND_DATA_TIMEOUT),

	/*
	 * On these Samsung MoviNAND parts, performing secure erase or
	 * secure trim can result in unrecoverable corruption due to a
	 * firmware bug.
	 */
	MMC_FIXUP("M8G2FA", CID_MANFID_SAMSUNG, CID_OEMID_ANY, add_quirk_mmc,
		  MMC_QUIRK_SEC_ERASE_TRIM_BROKEN),
	MMC_FIXUP("MAG4FA", CID_MANFID_SAMSUNG, CID_OEMID_ANY, add_quirk_mmc,
		  MMC_QUIRK_SEC_ERASE_TRIM_BROKEN),
	MMC_FIXUP("MBG8FA", CID_MANFID_SAMSUNG, CID_OEMID_ANY, add_quirk_mmc,
		  MMC_QUIRK_SEC_ERASE_TRIM_BROKEN),
	MMC_FIXUP("MCGAFA", CID_MANFID_SAMSUNG, CID_OEMID_ANY, add_quirk_mmc,
		  MMC_QUIRK_SEC_ERASE_TRIM_BROKEN),
	MMC_FIXUP("VAL00M", CID_MANFID_SAMSUNG, CID_OEMID_ANY, add_quirk_mmc,
		  MMC_QUIRK_SEC_ERASE_TRIM_BROKEN),
	MMC_FIXUP("VYL00M", CID_MANFID_SAMSUNG, CID_OEMID_ANY, add_quirk_mmc,
		  MMC_QUIRK_SEC_ERASE_TRIM_BROKEN),
	MMC_FIXUP("KYL00M", CID_MANFID_SAMSUNG, CID_OEMID_ANY, add_quirk_mmc,
		  MMC_QUIRK_SEC_ERASE_TRIM_BROKEN),
	MMC_FIXUP("VZL00M", CID_MANFID_SAMSUNG, CID_OEMID_ANY, add_quirk_mmc,
		  MMC_QUIRK_SEC_ERASE_TRIM_BROKEN),

	END_FIXUP
};

static int mmc_blk_probe(struct mmc_card *card)
{
	struct mmc_blk_data *md, *part_md;
	char cap_str[10];

	/*
	 * Check that the card supports the command class(es) we need.
	 */
	if (!(card->csd.cmdclass & CCC_BLOCK_READ))
		return -ENODEV;

	mmc_fixup_device(card, blk_fixups);

	md = mmc_blk_alloc(card);
	if (IS_ERR(md))
		return PTR_ERR(md);

	string_get_size((u64)get_capacity(md->disk) << 9, STRING_UNITS_2,
			cap_str, sizeof(cap_str));
	pr_info("%s: %s %s %s %s\n",
		md->disk->disk_name, mmc_card_id(card), mmc_card_name(card),
		cap_str, md->read_only ? "(ro)" : "");

	if (mmc_blk_alloc_parts(card, md))
		goto out;

	mmc_set_drvdata(card, md);

#ifdef CONFIG_MMC_BLOCK_DEFERRED_RESUME
	mmc_set_bus_resume_policy(card->host, 1);
#endif
	if (mmc_add_disk(md))
		goto out;

	list_for_each_entry(part_md, &md->part, part) {
		if (mmc_add_disk(part_md))
			goto out;
	}

	pm_runtime_set_autosuspend_delay(&card->dev, MMC_AUTOSUSPEND_DELAY_MS);
	pm_runtime_use_autosuspend(&card->dev);

	/*
	 * Don't enable runtime PM for SD-combo cards here. Leave that
	 * decision to be taken during the SDIO init sequence instead.
	 */
	if (card->type != MMC_TYPE_SD_COMBO) {
		pm_runtime_set_active(&card->dev);
		pm_runtime_enable(&card->dev);
	}

	return 0;

 out:
	mmc_blk_remove_parts(card, md);
	mmc_blk_remove_req(md);
	return 0;
}

static void mmc_blk_remove(struct mmc_card *card)
{
	struct mmc_blk_data *md = mmc_get_drvdata(card);

	mmc_blk_remove_parts(card, md);
	pm_runtime_get_sync(&card->dev);
	mmc_claim_host(card->host);
	mmc_blk_part_switch(card, md);
	mmc_release_host(card->host);
	if (card->type != MMC_TYPE_SD_COMBO)
		pm_runtime_disable(&card->dev);
	pm_runtime_put_noidle(&card->dev);
	mmc_blk_remove_req(md);
	mmc_set_drvdata(card, NULL);
#ifdef CONFIG_MMC_BLOCK_DEFERRED_RESUME
	mmc_set_bus_resume_policy(card->host, 0);
#endif
}

static int _mmc_blk_suspend(struct mmc_card *card, bool wait)
{
	struct mmc_blk_data *part_md;
	struct mmc_blk_data *md = mmc_get_drvdata(card);
	int rc = 0;

	if (md) {
		rc = mmc_queue_suspend(&md->queue, wait);
		if (rc)
			goto out;
		list_for_each_entry(part_md, &md->part, part) {
			rc = mmc_queue_suspend(&part_md->queue, wait);
			if (rc)
				goto out_resume;
		}
	}
	goto out;

 out_resume:
	mmc_queue_resume(&md->queue);
	list_for_each_entry(part_md, &md->part, part) {
		mmc_queue_resume(&part_md->queue);
	}
 out:
	return rc;
}

static void mmc_blk_shutdown(struct mmc_card *card)
{
	_mmc_blk_suspend(card, 1);
}

#ifdef CONFIG_PM
static int mmc_blk_suspend(struct mmc_card *card)
{
	return _mmc_blk_suspend(card, 0);
}

static int mmc_blk_resume(struct mmc_card *card)
{
	struct mmc_blk_data *part_md;
	struct mmc_blk_data *md = mmc_get_drvdata(card);

	if (md) {
		/*
		 * Resume involves the card going into idle state,
		 * so current partition is always the main one.
		 */
		md->part_curr = md->part_type;
		mmc_queue_resume(&md->queue);
		list_for_each_entry(part_md, &md->part, part) {
			mmc_queue_resume(&part_md->queue);
		}
	}
	return 0;
}
#else
#define	mmc_blk_suspend	NULL
#define mmc_blk_resume	NULL
#endif

static struct mmc_driver mmc_driver = {
	.drv		= {
		.name	= "mmcblk",
	},
	.probe		= mmc_blk_probe,
	.remove		= mmc_blk_remove,
	.suspend	= mmc_blk_suspend,
	.resume		= mmc_blk_resume,
	.shutdown	= mmc_blk_shutdown,
};

static int __init mmc_blk_init(void)
{
	int res;

	if (perdev_minors != CONFIG_MMC_BLOCK_MINORS)
		pr_info("mmcblk: using %d minors per device\n", perdev_minors);

	max_devices = 256 / perdev_minors;

	res = register_blkdev(MMC_BLOCK_MAJOR, "mmc");
	if (res)
		goto out;

	res = mmc_register_driver(&mmc_driver);
	if (res)
		goto out2;

	return 0;
 out2:
	unregister_blkdev(MMC_BLOCK_MAJOR, "mmc");
 out:
	return res;
}

static void __exit mmc_blk_exit(void)
{
	mmc_unregister_driver(&mmc_driver);
	unregister_blkdev(MMC_BLOCK_MAJOR, "mmc");
}

module_init(mmc_blk_init);
module_exit(mmc_blk_exit);

MODULE_LICENSE("GPL");
MODULE_DESCRIPTION("Multimedia Card (MMC) block device driver");
<|MERGE_RESOLUTION|>--- conflicted
+++ resolved
@@ -4283,16 +4283,13 @@
 	 */
 	MMC_FIXUP(CID_NAME_ANY, CID_MANFID_MICRON, 0x200, add_quirk_mmc,
 		  MMC_QUIRK_LONG_READ_TIME),
-<<<<<<< HEAD
 	MMC_FIXUP("Q3J96R", CID_MANFID_MICRON, CID_OEMID_ANY, add_quirk_mmc,
 			MMC_QUIRK_BROKEN_CLK_GATING),
 
 	MMC_FIXUP("Q3J97V", CID_MANFID_MICRON, CID_OEMID_ANY, add_quirk_mmc,
 			MMC_QUIRK_BROKEN_CLK_GATING),
-=======
 	MMC_FIXUP("008GE0", CID_MANFID_TOSHIBA, CID_OEMID_ANY, add_quirk_mmc,
 		  MMC_QUIRK_LONG_READ_TIME),
->>>>>>> 5f993b5f
 
 	/*
 	 * Some Samsung MMC cards need longer data read timeout than
