--- conflicted
+++ resolved
@@ -1711,13 +1711,6 @@
 	height = inst->prop.height[CAPTURE_PORT];
 	width = inst->prop.width[CAPTURE_PORT];
 
-<<<<<<< HEAD
-	if (!power_save_min || !power_save_max)
-		return rc;
-
-	hdev = inst->core->device;
-	if (inst_load >= power_save_min && inst_load <= power_save_max) {
-=======
 	switch (msm_comm_g_ctrl_for_id(inst,
 				V4L2_CID_MPEG_VIDC_VIDEO_PERF_MODE)) {
 		case V4L2_MPEG_VIDC_VIDEO_PERF_MAX_QUALITY:
@@ -1738,7 +1731,6 @@
 	}
 
 	if (enable_low_power) {
->>>>>>> 3c311c07
 		prop_id = HAL_CONFIG_VENC_PERF_MODE;
 		venc_mode = HAL_PERF_MODE_POWER_SAVE;
 		pdata = &venc_mode;
