--- conflicted
+++ resolved
@@ -34,11 +34,8 @@
 
 static struct v4l2_device *msm_v4l2_dev;
 static struct list_head    ordered_sd_list;
-<<<<<<< HEAD
-=======
 static struct mutex        ordered_sd_mtx;
 static struct mutex        v4l2_event_mtx;
->>>>>>> 1322593b
 
 static struct pm_qos_request msm_v4l2_pm_qos_request;
 
@@ -1352,11 +1349,8 @@
 	msm_init_queue(msm_session_q);
 	spin_lock_init(&msm_eventq_lock);
 	spin_lock_init(&msm_pid_lock);
-<<<<<<< HEAD
-=======
 	mutex_init(&ordered_sd_mtx);
 	mutex_init(&v4l2_event_mtx);
->>>>>>> 1322593b
 	INIT_LIST_HEAD(&ordered_sd_list);
 
 	cam_debugfs_root = debugfs_create_dir(MSM_CAM_LOGSYNC_FILE_BASEDIR,
