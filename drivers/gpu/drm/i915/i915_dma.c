--- conflicted
+++ resolved
@@ -1716,11 +1716,8 @@
 		return ret;
 	}
 
-<<<<<<< HEAD
 	intel_fini_runtime_pm(dev_priv);
 
-=======
->>>>>>> f72d21ed
 	intel_gpu_ips_teardown();
 
 	/* The i915.ko module is still not prepared to be loaded when
