--- conflicted
+++ resolved
@@ -702,19 +702,6 @@
 static size_t can_get_size(const struct net_device *dev)
 {
 	struct can_priv *priv = netdev_priv(dev);
-<<<<<<< HEAD
-	size_t size;
-
-	size = nla_total_size(sizeof(u32));   /* IFLA_CAN_STATE */
-	size += nla_total_size(sizeof(struct can_ctrlmode));  /* IFLA_CAN_CTRLMODE */
-	size += nla_total_size(sizeof(u32));  /* IFLA_CAN_RESTART_MS */
-	size += nla_total_size(sizeof(struct can_bittiming)); /* IFLA_CAN_BITTIMING */
-	size += nla_total_size(sizeof(struct can_clock));     /* IFLA_CAN_CLOCK */
-	if (priv->do_get_berr_counter)        /* IFLA_CAN_BERR_COUNTER */
-		size += nla_total_size(sizeof(struct can_berr_counter));
-	if (priv->bittiming_const)	      /* IFLA_CAN_BITTIMING_CONST */
-		size += nla_total_size(sizeof(struct can_bittiming_const));
-=======
 	size_t size = 0;
 
 	size += nla_total_size(sizeof(struct can_bittiming));	/* IFLA_CAN_BITTIMING */
@@ -726,7 +713,6 @@
 	size += nla_total_size(sizeof(u32));			/* IFLA_CAN_RESTART_MS */
 	if (priv->do_get_berr_counter)				/* IFLA_CAN_BERR_COUNTER */
 		size += nla_total_size(sizeof(struct can_berr_counter));
->>>>>>> d8ec26d7
 
 	return size;
 }
