--- conflicted
+++ resolved
@@ -60,12 +60,9 @@
 #define MHI_REGLEN			0x100
 #define MHI_INIT			0
 #define MHI_REINIT			1
-<<<<<<< HEAD
-=======
 
 #define TR_RING_ELEMENT_SZ	sizeof(struct mhi_dev_transfer_ring_element)
 #define RING_ELEMENT_TYPE_SZ	sizeof(union mhi_dev_ring_element_type)
->>>>>>> 03420c69
 
 enum mhi_msg_level mhi_msg_lvl = MHI_MSG_ERROR;
 enum mhi_msg_level mhi_ipc_msg_lvl = MHI_MSG_VERBOSE;
@@ -79,8 +76,6 @@
 static int mhi_deinit(struct mhi_dev *mhi);
 static void mhi_dev_resume_init_with_link_up(struct ep_pcie_notify *notify);
 static int mhi_dev_pcie_notify_event;
-<<<<<<< HEAD
-=======
 static void mhi_dev_transfer_completion_cb(void *mreq);
 
 /*
@@ -101,7 +96,6 @@
 	}
 	complete(ring_req->done);
 }
->>>>>>> 03420c69
 
 void mhi_dev_read_from_host(struct mhi_dev *mhi, struct mhi_addr *transfer)
 {
@@ -1362,8 +1356,6 @@
 	return rc;
 }
 
-<<<<<<< HEAD
-=======
 static void mhi_dev_transfer_completion_cb(void *mreq)
 {
 	struct mhi_dev_channel *ch;
@@ -1435,7 +1427,6 @@
 	}
 }
 
->>>>>>> 03420c69
 static void mhi_dev_scheduler(struct work_struct *work)
 {
 	struct mhi_dev *mhi = container_of(work,
@@ -1981,14 +1972,11 @@
 		return -ENODEV;
 	}
 
-<<<<<<< HEAD
-=======
 	if (!mreq->client) {
 		mhi_log(MHI_MSG_ERROR, "invalid mhi request\n");
 		return -ENXIO;
 	}
 	handle_client = mreq->client;
->>>>>>> 03420c69
 	ch = handle_client->channel;
 	usr_buf_remaining = mreq->len;
 	ring = ch->ring;
@@ -2124,15 +2112,7 @@
 		return -ENODEV;
 	}
 
-<<<<<<< HEAD
-	if (mhi_ctx->ctrl_info != MHI_STATE_CONNECTED) {
-		pr_err("Channel not connected:%d\n", mhi_ctx->ctrl_info);
-		return -ENODEV;
-	}
-
-=======
 	usr_buf_remaining =  wreq->len;
->>>>>>> 03420c69
 	mutex_lock(&mhi_ctx->mhi_write_test);
 
 	if (atomic_read(&mhi_ctx->is_suspended)) {
