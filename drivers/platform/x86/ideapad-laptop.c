--- conflicted
+++ resolved
@@ -88,10 +88,6 @@
 	struct dentry *debug;
 	unsigned long cfg;
 	bool has_hw_rfkill_switch;
-<<<<<<< HEAD
-	bool has_touchpad_control;
-=======
->>>>>>> 9e82bf01
 };
 
 static bool no_bt_rfkill;
@@ -459,11 +455,7 @@
 	int type;
 };
 
-<<<<<<< HEAD
-const const struct ideapad_rfk_data ideapad_rfk_data[] = {
-=======
 static const struct ideapad_rfk_data ideapad_rfk_data[] = {
->>>>>>> 9e82bf01
 	{ "ideapad_wlan",    CFG_WIFI_BIT, VPCCMD_W_WIFI, RFKILL_TYPE_WLAN },
 	{ "ideapad_bluetooth", CFG_BT_BIT, VPCCMD_W_BT, RFKILL_TYPE_BLUETOOTH },
 	{ "ideapad_3g",        CFG_3G_BIT, VPCCMD_W_3G, RFKILL_TYPE_WWAN },
@@ -773,9 +765,6 @@
 static void ideapad_sync_touchpad_state(struct ideapad_private *priv)
 {
 	unsigned long value;
-
-	if (!priv->has_touchpad_control)
-		return;
 
 	/* Without reading from EC touchpad LED doesn't switch state */
 	if (!read_ec_data(priv->adev->handle, VPCCMD_R_TOUCHPAD, &value)) {
@@ -840,41 +829,12 @@
  * always results in 0 on these models, causing ideapad_laptop to wrongly
  * report all radios as hardware-blocked.
  */
-<<<<<<< HEAD
-static struct dmi_system_id no_hw_rfkill_list[] = {
-=======
 static const struct dmi_system_id no_hw_rfkill_list[] = {
->>>>>>> 9e82bf01
 	{
 		.ident = "Lenovo Yoga 2 11 / 13 / Pro",
 		.matches = {
 			DMI_MATCH(DMI_SYS_VENDOR, "LENOVO"),
 			DMI_MATCH(DMI_PRODUCT_VERSION, "Lenovo Yoga 2"),
-<<<<<<< HEAD
-		},
-	},
-	{}
-};
-
-/*
- * Some models don't offer touchpad ctrl through the ideapad interface, causing
- * ideapad_sync_touchpad_state to send wrong touchpad enable/disable events.
- */
-static struct dmi_system_id no_touchpad_ctrl_list[] = {
-	{
-		.ident = "Lenovo Yoga 1 series",
-		.matches = {
-			DMI_MATCH(DMI_SYS_VENDOR, "LENOVO"),
-			DMI_MATCH(DMI_PRODUCT_VERSION, "Lenovo IdeaPad Yoga"),
-		},
-	},
-	{
-		.ident = "Lenovo Yoga 2 11 / 13 / Pro",
-		.matches = {
-			DMI_MATCH(DMI_SYS_VENDOR, "LENOVO"),
-			DMI_MATCH(DMI_PRODUCT_VERSION, "Lenovo Yoga 2"),
-=======
->>>>>>> 9e82bf01
 		},
 	},
 	{}
@@ -903,10 +863,6 @@
 	priv->adev = adev;
 	priv->platform_device = pdev;
 	priv->has_hw_rfkill_switch = !dmi_check_system(no_hw_rfkill_list);
-<<<<<<< HEAD
-	priv->has_touchpad_control = !dmi_check_system(no_touchpad_ctrl_list);
-=======
->>>>>>> 9e82bf01
 
 	ret = ideapad_sysfs_init(priv);
 	if (ret)
