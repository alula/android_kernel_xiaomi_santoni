/*
    comedi/drivers/ni_mio_cs.c
    Hardware driver for NI PCMCIA MIO E series cards

    COMEDI - Linux Control and Measurement Device Interface
    Copyright (C) 1997-2000 David A. Schleef <ds@schleef.org>

    This program is free software; you can redistribute it and/or modify
    it under the terms of the GNU General Public License as published by
    the Free Software Foundation; either version 2 of the License, or
    (at your option) any later version.

    This program is distributed in the hope that it will be useful,
    but WITHOUT ANY WARRANTY; without even the implied warranty of
    MERCHANTABILITY or FITNESS FOR A PARTICULAR PURPOSE.  See the
    GNU General Public License for more details.

    You should have received a copy of the GNU General Public License
    along with this program; if not, write to the Free Software
    Foundation, Inc., 675 Mass Ave, Cambridge, MA 02139, USA.

*/
/*
Driver: ni_mio_cs
Description: National Instruments DAQCard E series
Author: ds
Status: works
Devices: [National Instruments] DAQCard-AI-16XE-50 (ni_mio_cs),
  DAQCard-AI-16E-4, DAQCard-6062E, DAQCard-6024E, DAQCard-6036E
Updated: Thu Oct 23 19:43:17 CDT 2003

See the notes in the ni_atmio.o driver.
*/
/*
	The real guts of the driver is in ni_mio_common.c, which is
	included by all the E series drivers.

	References for specifications:

	   341080a.pdf  DAQCard E Series Register Level Programmer Manual

*/

#include "../comedidev.h"

#include <linux/delay.h>

#include "ni_stc.h"
#include "8255.h"

#include <pcmcia/cs_types.h>
#include <pcmcia/cs.h>
#include <pcmcia/cistpl.h>
#include <pcmcia/ds.h>

#undef DEBUG

#define ATMIO 1
#undef PCIMIO

/*
 *  AT specific setup
 */

#define NI_SIZE 0x20

#define MAX_N_CALDACS 32

static const struct ni_board_struct ni_boards[] = {
	{.device_id = 0x010d,
	 .name = "DAQCard-ai-16xe-50",
	 .n_adchan = 16,
	 .adbits = 16,
	 .ai_fifo_depth = 1024,
	 .alwaysdither = 0,
	 .gainlkup = ai_gain_8,
	 .ai_speed = 5000,
	 .n_aochan = 0,
	 .aobits = 0,
	 .ao_fifo_depth = 0,
	 .ao_unipolar = 0,
	 .num_p0_dio_channels = 8,
	 .has_8255 = 0,
	 .caldac = {dac8800, dac8043},
	 },
	{.device_id = 0x010c,
	 .name = "DAQCard-ai-16e-4",
	 .n_adchan = 16,
	 .adbits = 12,
	 .ai_fifo_depth = 1024,
	 .alwaysdither = 0,
	 .gainlkup = ai_gain_16,
	 .ai_speed = 4000,
	 .n_aochan = 0,
	 .aobits = 0,
	 .ao_fifo_depth = 0,
	 .ao_unipolar = 0,
	 .num_p0_dio_channels = 8,
	 .has_8255 = 0,
	 .caldac = {mb88341},	/* verified */
	 },
	{.device_id = 0x02c4,
	 .name = "DAQCard-6062E",
	 .n_adchan = 16,
	 .adbits = 12,
	 .ai_fifo_depth = 8192,
	 .alwaysdither = 0,
	 .gainlkup = ai_gain_16,
	 .ai_speed = 2000,
	 .n_aochan = 2,
	 .aobits = 12,
	 .ao_fifo_depth = 2048,
	 .ao_range_table = &range_bipolar10,
	 .ao_unipolar = 0,
	 .ao_speed = 1176,
	 .num_p0_dio_channels = 8,
	 .has_8255 = 0,
	 .caldac = {ad8804_debug},	/* verified */
	 },
	{.device_id = 0x075e,
	 .name = "DAQCard-6024E",	/* specs incorrect! */
	 .n_adchan = 16,
	 .adbits = 12,
	 .ai_fifo_depth = 1024,
	 .alwaysdither = 0,
	 .gainlkup = ai_gain_16,
	 .ai_speed = 5000,
	 .n_aochan = 2,
	 .aobits = 12,
	 .ao_fifo_depth = 0,
	 .ao_range_table = &range_bipolar10,
	 .ao_unipolar = 0,
	 .ao_speed = 1000000,
	 .num_p0_dio_channels = 8,
	 .has_8255 = 0,
	 .caldac = {ad8804_debug},
	 },
	{.device_id = 0x0245,
	 .name = "DAQCard-6036E",	/* specs incorrect! */
	 .n_adchan = 16,
	 .adbits = 16,
	 .ai_fifo_depth = 1024,
	 .alwaysdither = 1,
	 .gainlkup = ai_gain_4,
	 .ai_speed = 5000,
	 .n_aochan = 2,
	 .aobits = 16,
	 .ao_fifo_depth = 0,
	 .ao_range_table = &range_bipolar10,
	 .ao_unipolar = 0,
	 .ao_speed = 1000000,
	 .num_p0_dio_channels = 8,
	 .has_8255 = 0,
	 .caldac = {ad8804_debug},
	 },
#if 0
	{.device_id = 0x0000,	/* unknown */
	 .name = "DAQCard-6715",
	 .n_adchan = 0,
	 .n_aochan = 8,
	 .aobits = 12,
	 .ao_671x = 8192,
	 .num_p0_dio_channels = 8,
	 .caldac = {mb88341, mb88341},
	 },
#endif
	/* N.B. Update ni_mio_cs_ids[] when entries added above. */
};

#define interrupt_pin(a)	0

#define IRQ_POLARITY 1

#define NI_E_IRQ_FLAGS		IRQF_SHARED

struct ni_private {

	struct pcmcia_device *link;

 NI_PRIVATE_COMMON};

#define devpriv ((struct ni_private *)dev->private)

/* How we access registers */

#define ni_writel(a, b)		(outl((a), (b)+dev->iobase))
#define ni_readl(a)		(inl((a)+dev->iobase))
#define ni_writew(a, b)		(outw((a), (b)+dev->iobase))
#define ni_readw(a)		(inw((a)+dev->iobase))
#define ni_writeb(a, b)		(outb((a), (b)+dev->iobase))
#define ni_readb(a)		(inb((a)+dev->iobase))

/* How we access windowed registers */

/* We automatically take advantage of STC registers that can be
 * read/written directly in the I/O space of the board.  The
 * DAQCard devices map the low 8 STC registers to iobase+addr*2. */

static void mio_cs_win_out(struct comedi_device *dev, uint16_t data, int addr)
{
	unsigned long flags;

	spin_lock_irqsave(&devpriv->window_lock, flags);
	if (addr < 8) {
		ni_writew(data, addr * 2);
	} else {
		ni_writew(addr, Window_Address);
		ni_writew(data, Window_Data);
	}
	spin_unlock_irqrestore(&devpriv->window_lock, flags);
}

static uint16_t mio_cs_win_in(struct comedi_device *dev, int addr)
{
	unsigned long flags;
	uint16_t ret;

	spin_lock_irqsave(&devpriv->window_lock, flags);
	if (addr < 8) {
		ret = ni_readw(addr * 2);
	} else {
		ni_writew(addr, Window_Address);
		ret = ni_readw(Window_Data);
	}
	spin_unlock_irqrestore(&devpriv->window_lock, flags);

	return ret;
}

static int mio_cs_attach(struct comedi_device *dev,
			 struct comedi_devconfig *it);
static int mio_cs_detach(struct comedi_device *dev);
static struct comedi_driver driver_ni_mio_cs = {
	.driver_name = "ni_mio_cs",
	.module = THIS_MODULE,
	.attach = mio_cs_attach,
	.detach = mio_cs_detach,
};

#include "ni_mio_common.c"

static int ni_getboardtype(struct comedi_device *dev,
			   struct pcmcia_device *link);

/* clean up allocated resources */
/* called when driver is removed */
static int mio_cs_detach(struct comedi_device *dev)
{
	mio_common_detach(dev);

	/* PCMCIA layer frees the IO region */

	if (dev->irq)
		free_irq(dev->irq, dev);

	return 0;
}

static void mio_cs_config(struct pcmcia_device *link);
static void cs_release(struct pcmcia_device *link);
static void cs_detach(struct pcmcia_device *);

static struct pcmcia_device *cur_dev = NULL;
static const dev_info_t dev_info = "ni_mio_cs";
static dev_node_t dev_node = {
	"ni_mio_cs",
	COMEDI_MAJOR, 0,
	NULL
};

static int cs_attach(struct pcmcia_device *link)
{
	link->io.Attributes1 = IO_DATA_PATH_WIDTH_16;
	link->io.NumPorts1 = 16;
	link->irq.Attributes = IRQ_TYPE_DYNAMIC_SHARING;
	link->conf.Attributes = CONF_ENABLE_IRQ;
	link->conf.IntType = INT_MEMORY_AND_IO;

	cur_dev = link;

	mio_cs_config(link);

	return 0;
}

static void cs_release(struct pcmcia_device *link)
{
	pcmcia_disable_device(link);
}

static void cs_detach(struct pcmcia_device *link)
{
	DPRINTK("cs_detach(link=%p)\n", link);

	if (link->dev_node)
		cs_release(link);
}

static int mio_cs_suspend(struct pcmcia_device *link)
{
	DPRINTK("pm suspend\n");

	return 0;
}

static int mio_cs_resume(struct pcmcia_device *link)
{
	DPRINTK("pm resume\n");
	return 0;
}

<<<<<<< HEAD

static int mio_pcmcia_config_loop(struct pcmcia_device *p_dev,
				cistpl_cftable_entry_t *cfg,
				cistpl_cftable_entry_t *dflt,
				unsigned int vcc,
				void *priv_data)
{
	int base, ret;

	p_dev->io.NumPorts1 = cfg->io.win[0].len;
	p_dev->io.IOAddrLines = cfg->io.flags & CISTPL_IO_LINES_MASK;
	p_dev->io.NumPorts2 = 0;

=======

static int mio_pcmcia_config_loop(struct pcmcia_device *p_dev,
				cistpl_cftable_entry_t *cfg,
				cistpl_cftable_entry_t *dflt,
				unsigned int vcc,
				void *priv_data)
{
	int base, ret;

	p_dev->io.NumPorts1 = cfg->io.win[0].len;
	p_dev->io.IOAddrLines = cfg->io.flags & CISTPL_IO_LINES_MASK;
	p_dev->io.NumPorts2 = 0;

>>>>>>> 2fbe74b9
	for (base = 0x000; base < 0x400; base += 0x20) {
		p_dev->io.BasePort1 = base;
		ret = pcmcia_request_io(p_dev, &p_dev->io);
		if (!ret)
			return 0;
	}
	return -ENODEV;
}


static void mio_cs_config(struct pcmcia_device *link)
{
	int ret;

	DPRINTK("mio_cs_config(link=%p)\n", link);

	ret = pcmcia_loop_config(link, mio_pcmcia_config_loop, NULL);
	if (ret) {
		dev_warn(&link->dev, "no configuration found\n");
		return;
	}

	ret = pcmcia_request_irq(link, &link->irq);
	if (ret) {
		printk("pcmcia_request_irq() returned error: %i\n", ret);
	}

	ret = pcmcia_request_configuration(link, &link->conf);

	link->dev_node = &dev_node;
}

static int mio_cs_attach(struct comedi_device *dev, struct comedi_devconfig *it)
{
	struct pcmcia_device *link;
	unsigned int irq;
	int ret;

	DPRINTK("mio_cs_attach(dev=%p,it=%p)\n", dev, it);

	link = cur_dev;		/* XXX hack */
	if (!link)
		return -EIO;

	dev->driver = &driver_ni_mio_cs;
	dev->iobase = link->io.BasePort1;

	irq = link->irq.AssignedIRQ;

	printk("comedi%d: %s: DAQCard: io 0x%04lx, irq %u, ",
	       dev->minor, dev->driver->driver_name, dev->iobase, irq);

#if 0
	{
		int i;

		printk(" board fingerprint:");
		for (i = 0; i < 32; i += 2) {
			printk(" %04x %02x", inw(dev->iobase + i),
			       inb(dev->iobase + i + 1));
		}
		printk("\n");
		printk(" board fingerprint (windowed):");
		for (i = 0; i < 10; i++)
			printk(" 0x%04x", win_in(i));
		printk("\n");
	}
#endif

	dev->board_ptr = ni_boards + ni_getboardtype(dev, link);

	printk(" %s", boardtype.name);
	dev->board_name = boardtype.name;

	ret = request_irq(irq, ni_E_interrupt, NI_E_IRQ_FLAGS,
			  "ni_mio_cs", dev);
	if (ret < 0) {
		printk(" irq not available\n");
		return -EINVAL;
	}
	dev->irq = irq;

	/* allocate private area */
	ret = ni_alloc_private(dev);
	if (ret < 0)
		return ret;

	devpriv->stc_writew = &mio_cs_win_out;
	devpriv->stc_readw = &mio_cs_win_in;
	devpriv->stc_writel = &win_out2;
	devpriv->stc_readl = &win_in2;

	ret = ni_E_init(dev, it);

	if (ret < 0)
		return ret;

	return 0;
}

static int ni_getboardtype(struct comedi_device *dev,
			   struct pcmcia_device *link)
{
	int i;

	for (i = 0; i < n_ni_boards; i++) {
		if (ni_boards[i].device_id == link->card_id)
			return i;
	}

	printk("unknown board 0x%04x -- pretend it is a ", link->card_id);

	return 0;
}

#ifdef MODULE

MODULE_LICENSE("GPL");

static struct pcmcia_device_id ni_mio_cs_ids[] = {
	PCMCIA_DEVICE_MANF_CARD(0x010b, 0x010d),	/* DAQCard-ai-16xe-50 */
	PCMCIA_DEVICE_MANF_CARD(0x010b, 0x010c),	/* DAQCard-ai-16e-4 */
	PCMCIA_DEVICE_MANF_CARD(0x010b, 0x02c4),	/* DAQCard-6062E */
	PCMCIA_DEVICE_MANF_CARD(0x010b, 0x075e),	/* DAQCard-6024E */
	PCMCIA_DEVICE_MANF_CARD(0x010b, 0x0245),	/* DAQCard-6036E */
	PCMCIA_DEVICE_NULL
};

MODULE_DEVICE_TABLE(pcmcia, ni_mio_cs_ids);

struct pcmcia_driver ni_mio_cs_driver = {
	.probe = &cs_attach,
	.remove = &cs_detach,
	.suspend = &mio_cs_suspend,
	.resume = &mio_cs_resume,
	.id_table = ni_mio_cs_ids,
	.owner = THIS_MODULE,
	.drv = {
		.name = dev_info,
		},
};

int init_module(void)
{
	pcmcia_register_driver(&ni_mio_cs_driver);
	comedi_driver_register(&driver_ni_mio_cs);
	return 0;
}

void cleanup_module(void)
{
	pcmcia_unregister_driver(&ni_mio_cs_driver);
#if 0
	while (cur_dev != NULL)
		cs_detach(cur_dev->handle);
#endif
	comedi_driver_unregister(&driver_ni_mio_cs);
}
#endif<|MERGE_RESOLUTION|>--- conflicted
+++ resolved
@@ -309,7 +309,6 @@
 	return 0;
 }
 
-<<<<<<< HEAD
 
 static int mio_pcmcia_config_loop(struct pcmcia_device *p_dev,
 				cistpl_cftable_entry_t *cfg,
@@ -323,21 +322,6 @@
 	p_dev->io.IOAddrLines = cfg->io.flags & CISTPL_IO_LINES_MASK;
 	p_dev->io.NumPorts2 = 0;
 
-=======
-
-static int mio_pcmcia_config_loop(struct pcmcia_device *p_dev,
-				cistpl_cftable_entry_t *cfg,
-				cistpl_cftable_entry_t *dflt,
-				unsigned int vcc,
-				void *priv_data)
-{
-	int base, ret;
-
-	p_dev->io.NumPorts1 = cfg->io.win[0].len;
-	p_dev->io.IOAddrLines = cfg->io.flags & CISTPL_IO_LINES_MASK;
-	p_dev->io.NumPorts2 = 0;
-
->>>>>>> 2fbe74b9
 	for (base = 0x000; base < 0x400; base += 0x20) {
 		p_dev->io.BasePort1 = base;
 		ret = pcmcia_request_io(p_dev, &p_dev->io);
