--- conflicted
+++ resolved
@@ -25,11 +25,7 @@
  * Byte threshold to limit memory consumption for flip buffers.
  * The actual memory limit is > 2x this amount.
  */
-<<<<<<< HEAD
-#define TTYB_DEFAULT_MEM_LIMIT	131072
-=======
 #define TTYB_DEFAULT_MEM_LIMIT	(640 * 1024UL)
->>>>>>> dc3e913e
 
 /*
  * We default to dicing tty buffer allocations to this many characters
