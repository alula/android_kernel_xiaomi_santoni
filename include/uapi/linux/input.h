--- conflicted
+++ resolved
@@ -163,801 +163,6 @@
 #define EVIOCSCLOCKID		_IOW('E', 0xa0, int)			/* Set clockid to be used for timestamps */
 
 /*
-<<<<<<< HEAD
- * Device properties and quirks
- */
-
-#define INPUT_PROP_POINTER		0x00	/* needs a pointer */
-#define INPUT_PROP_DIRECT		0x01	/* direct input devices */
-#define INPUT_PROP_BUTTONPAD		0x02	/* has button(s) under pad */
-#define INPUT_PROP_SEMI_MT		0x03	/* touch rectangle only */
-#define INPUT_PROP_TOPBUTTONPAD		0x04	/* softbuttons at top of pad */
-#define INPUT_PROP_POINTING_STICK	0x05	/* is a pointing stick */
-#define INPUT_PROP_NO_DUMMY_RELEASE	0x06	/* no dummy event */
-
-#define INPUT_PROP_MAX			0x1f
-#define INPUT_PROP_CNT			(INPUT_PROP_MAX + 1)
-
-/*
- * Event types
- */
-
-#define EV_SYN			0x00
-#define EV_KEY			0x01
-#define EV_REL			0x02
-#define EV_ABS			0x03
-#define EV_MSC			0x04
-#define EV_SW			0x05
-#define EV_LED			0x11
-#define EV_SND			0x12
-#define EV_REP			0x14
-#define EV_FF			0x15
-#define EV_PWR			0x16
-#define EV_FF_STATUS		0x17
-#define EV_MAX			0x1f
-#define EV_CNT			(EV_MAX+1)
-
-/*
- * Synchronization events.
- */
-
-#define SYN_REPORT		0
-#define SYN_CONFIG		1
-#define SYN_MT_REPORT		2
-#define SYN_DROPPED		3
-#define SYN_TIME_SEC		4
-#define SYN_TIME_NSEC		5
-#define SYN_MAX			0xf
-#define SYN_CNT			(SYN_MAX+1)
-
-/*
- * Keys and buttons
- *
- * Most of the keys/buttons are modeled after USB HUT 1.12
- * (see http://www.usb.org/developers/hidpage).
- * Abbreviations in the comments:
- * AC - Application Control
- * AL - Application Launch Button
- * SC - System Control
- */
-
-#define KEY_RESERVED		0
-#define KEY_ESC			1
-#define KEY_1			2
-#define KEY_2			3
-#define KEY_3			4
-#define KEY_4			5
-#define KEY_5			6
-#define KEY_6			7
-#define KEY_7			8
-#define KEY_8			9
-#define KEY_9			10
-#define KEY_0			11
-#define KEY_MINUS		12
-#define KEY_EQUAL		13
-#define KEY_BACKSPACE		14
-#define KEY_TAB			15
-#define KEY_Q			16
-#define KEY_W			17
-#define KEY_E			18
-#define KEY_R			19
-#define KEY_T			20
-#define KEY_Y			21
-#define KEY_U			22
-#define KEY_I			23
-#define KEY_O			24
-#define KEY_P			25
-#define KEY_LEFTBRACE		26
-#define KEY_RIGHTBRACE		27
-#define KEY_ENTER		28
-#define KEY_LEFTCTRL		29
-#define KEY_A			30
-#define KEY_S			31
-#define KEY_D			32
-#define KEY_F			33
-#define KEY_G			34
-#define KEY_H			35
-#define KEY_J			36
-#define KEY_K			37
-#define KEY_L			38
-#define KEY_SEMICOLON		39
-#define KEY_APOSTROPHE		40
-#define KEY_GRAVE		41
-#define KEY_LEFTSHIFT		42
-#define KEY_BACKSLASH		43
-#define KEY_Z			44
-#define KEY_X			45
-#define KEY_C			46
-#define KEY_V			47
-#define KEY_B			48
-#define KEY_N			49
-#define KEY_M			50
-#define KEY_COMMA		51
-#define KEY_DOT			52
-#define KEY_SLASH		53
-#define KEY_RIGHTSHIFT		54
-#define KEY_KPASTERISK		55
-#define KEY_LEFTALT		56
-#define KEY_SPACE		57
-#define KEY_CAPSLOCK		58
-#define KEY_F1			59
-#define KEY_F2			60
-#define KEY_F3			61
-#define KEY_F4			62
-#define KEY_F5			63
-#define KEY_F6			64
-#define KEY_F7			65
-#define KEY_F8			66
-#define KEY_F9			67
-#define KEY_F10			68
-#define KEY_NUMLOCK		69
-#define KEY_SCROLLLOCK		70
-#define KEY_KP7			71
-#define KEY_KP8			72
-#define KEY_KP9			73
-#define KEY_KPMINUS		74
-#define KEY_KP4			75
-#define KEY_KP5			76
-#define KEY_KP6			77
-#define KEY_KPPLUS		78
-#define KEY_KP1			79
-#define KEY_KP2			80
-#define KEY_KP3			81
-#define KEY_KP0			82
-#define KEY_KPDOT		83
-
-#define KEY_ZENKAKUHANKAKU	85
-#define KEY_102ND		86
-#define KEY_F11			87
-#define KEY_F12			88
-#define KEY_RO			89
-#define KEY_KATAKANA		90
-#define KEY_HIRAGANA		91
-#define KEY_HENKAN		92
-#define KEY_KATAKANAHIRAGANA	93
-#define KEY_MUHENKAN		94
-#define KEY_KPJPCOMMA		95
-#define KEY_KPENTER		96
-#define KEY_RIGHTCTRL		97
-#define KEY_KPSLASH		98
-#define KEY_SYSRQ		99
-#define KEY_RIGHTALT		100
-#define KEY_LINEFEED		101
-#define KEY_HOME		102
-#define KEY_UP			103
-#define KEY_PAGEUP		104
-#define KEY_LEFT		105
-#define KEY_RIGHT		106
-#define KEY_END			107
-#define KEY_DOWN		108
-#define KEY_PAGEDOWN		109
-#define KEY_INSERT		110
-#define KEY_DELETE		111
-#define KEY_MACRO		112
-#define KEY_MUTE		113
-#define KEY_VOLUMEDOWN		114
-#define KEY_VOLUMEUP		115
-#define KEY_POWER		116	/* SC System Power Down */
-#define KEY_KPEQUAL		117
-#define KEY_KPPLUSMINUS		118
-#define KEY_PAUSE		119
-#define KEY_SCALE		120	/* AL Compiz Scale (Expose) */
-
-#define KEY_KPCOMMA		121
-#define KEY_HANGEUL		122
-#define KEY_HANGUEL		KEY_HANGEUL
-#define KEY_HANJA		123
-#define KEY_YEN			124
-#define KEY_LEFTMETA		125
-#define KEY_RIGHTMETA		126
-#define KEY_COMPOSE		127
-
-#define KEY_STOP		128	/* AC Stop */
-#define KEY_AGAIN		129
-#define KEY_PROPS		130	/* AC Properties */
-#define KEY_UNDO		131	/* AC Undo */
-#define KEY_FRONT		132
-#define KEY_COPY		133	/* AC Copy */
-#define KEY_OPEN		134	/* AC Open */
-#define KEY_PASTE		135	/* AC Paste */
-#define KEY_FIND		136	/* AC Search */
-#define KEY_CUT			137	/* AC Cut */
-#define KEY_HELP		138	/* AL Integrated Help Center */
-#define KEY_MENU		139	/* Menu (show menu) */
-#define KEY_CALC		140	/* AL Calculator */
-#define KEY_SETUP		141
-#define KEY_SLEEP		142	/* SC System Sleep */
-#define KEY_WAKEUP		143	/* System Wake Up */
-#define KEY_FILE		144	/* AL Local Machine Browser */
-#define KEY_SENDFILE		145
-#define KEY_DELETEFILE		146
-#define KEY_XFER		147
-#define KEY_PROG1		148
-#define KEY_PROG2		149
-#define KEY_WWW			150	/* AL Internet Browser */
-#define KEY_MSDOS		151
-#define KEY_COFFEE		152	/* AL Terminal Lock/Screensaver */
-#define KEY_SCREENLOCK		KEY_COFFEE
-#define KEY_DIRECTION		153
-#define KEY_CYCLEWINDOWS	154
-#define KEY_MAIL		155
-#define KEY_BOOKMARKS		156	/* AC Bookmarks */
-#define KEY_COMPUTER		157
-#define KEY_BACK		158	/* AC Back */
-#define KEY_FORWARD		159	/* AC Forward */
-#define KEY_CLOSECD		160
-#define KEY_EJECTCD		161
-#define KEY_EJECTCLOSECD	162
-#define KEY_NEXTSONG		163
-#define KEY_PLAYPAUSE		164
-#define KEY_PREVIOUSSONG	165
-#define KEY_STOPCD		166
-#define KEY_RECORD		167
-#define KEY_REWIND		168
-#define KEY_PHONE		169	/* Media Select Telephone */
-#define KEY_ISO			170
-#define KEY_CONFIG		171	/* AL Consumer Control Configuration */
-#define KEY_HOMEPAGE		172	/* AC Home */
-#define KEY_REFRESH		173	/* AC Refresh */
-#define KEY_EXIT		174	/* AC Exit */
-#define KEY_MOVE		175
-#define KEY_EDIT		176
-#define KEY_SCROLLUP		177
-#define KEY_SCROLLDOWN		178
-#define KEY_KPLEFTPAREN		179
-#define KEY_KPRIGHTPAREN	180
-#define KEY_NEW			181	/* AC New */
-#define KEY_REDO		182	/* AC Redo/Repeat */
-
-#define KEY_F13			183
-#define KEY_F14			184
-#define KEY_F15			185
-#define KEY_F16			186
-#define KEY_F17			187
-#define KEY_F18			188
-#define KEY_F19			189
-#define KEY_F20			190
-#define KEY_F21			191
-#define KEY_F22			192
-#define KEY_F23			193
-#define KEY_F24			194
-
-#define KEY_PLAYCD		200
-#define KEY_PAUSECD		201
-#define KEY_PROG3		202
-#define KEY_PROG4		203
-#define KEY_DASHBOARD		204	/* AL Dashboard */
-#define KEY_SUSPEND		205
-#define KEY_CLOSE		206	/* AC Close */
-#define KEY_PLAY		207
-#define KEY_FASTFORWARD		208
-#define KEY_BASSBOOST		209
-#define KEY_PRINT		210	/* AC Print */
-#define KEY_HP			211
-#define KEY_CAMERA		212
-#define KEY_SOUND		213
-#define KEY_QUESTION		214
-#define KEY_EMAIL		215
-#define KEY_CHAT		216
-#define KEY_SEARCH		217
-#define KEY_CONNECT		218
-#define KEY_FINANCE		219	/* AL Checkbook/Finance */
-#define KEY_SPORT		220
-#define KEY_SHOP		221
-#define KEY_ALTERASE		222
-#define KEY_CANCEL		223	/* AC Cancel */
-#define KEY_BRIGHTNESSDOWN	224
-#define KEY_BRIGHTNESSUP	225
-#define KEY_MEDIA		226
-
-#define KEY_SWITCHVIDEOMODE	227	/* Cycle between available video
-					   outputs (Monitor/LCD/TV-out/etc) */
-#define KEY_KBDILLUMTOGGLE	228
-#define KEY_KBDILLUMDOWN	229
-#define KEY_KBDILLUMUP		230
-
-#define KEY_SEND		231	/* AC Send */
-#define KEY_REPLY		232	/* AC Reply */
-#define KEY_FORWARDMAIL		233	/* AC Forward Msg */
-#define KEY_SAVE		234	/* AC Save */
-#define KEY_DOCUMENTS		235
-
-#define KEY_BATTERY		236
-
-#define KEY_BLUETOOTH		237
-#define KEY_WLAN		238
-#define KEY_UWB			239
-
-#define KEY_UNKNOWN		240
-
-#define KEY_VIDEO_NEXT		241	/* drive next video source */
-#define KEY_VIDEO_PREV		242	/* drive previous video source */
-#define KEY_BRIGHTNESS_CYCLE	243	/* brightness up, after max is min */
-#define KEY_BRIGHTNESS_AUTO	244	/* Set Auto Brightness: manual
-					  brightness control is off,
-					  rely on ambient */
-#define KEY_BRIGHTNESS_ZERO	KEY_BRIGHTNESS_AUTO
-#define KEY_DISPLAY_OFF		245	/* display device to off state */
-
-#define KEY_WWAN		246	/* Wireless WAN (LTE, UMTS, GSM, etc.) */
-#define KEY_WIMAX		KEY_WWAN
-#define KEY_RFKILL		247	/* Key that controls all radios */
-
-#define KEY_MICMUTE		248	/* Mute / unmute the microphone */
-
-					/* Xiaomi's media button config */
-#define KEY_NEXTSONG_NEW        250
-#define KEY_PREVIOUSSONG_NEW    251
-
-/* Code 255 is reserved for special needs of AT keyboard driver */
-
-#define BTN_MISC		0x100
-#define BTN_0			0x100
-#define BTN_1			0x101
-#define BTN_2			0x102
-#define BTN_3			0x103
-#define BTN_4			0x104
-#define BTN_5			0x105
-#define BTN_6			0x106
-#define BTN_7			0x107
-#define BTN_8			0x108
-#define BTN_9			0x109
-
-#define BTN_MOUSE		0x110
-#define BTN_LEFT		0x110
-#define BTN_RIGHT		0x111
-#define BTN_MIDDLE		0x112
-#define BTN_SIDE		0x113
-#define BTN_EXTRA		0x114
-#define BTN_FORWARD		0x115
-#define BTN_BACK		0x116
-#define BTN_TASK		0x117
-
-#define BTN_JOYSTICK		0x120
-#define BTN_TRIGGER		0x120
-#define BTN_THUMB		0x121
-#define BTN_THUMB2		0x122
-#define BTN_TOP			0x123
-#define BTN_TOP2		0x124
-#define BTN_PINKIE		0x125
-#define BTN_BASE		0x126
-#define BTN_BASE2		0x127
-#define BTN_BASE3		0x128
-#define BTN_BASE4		0x129
-#define BTN_BASE5		0x12a
-#define BTN_BASE6		0x12b
-#define BTN_DEAD		0x12f
-
-#define BTN_GAMEPAD		0x130
-#define BTN_SOUTH		0x130
-#define BTN_A			BTN_SOUTH
-#define BTN_EAST		0x131
-#define BTN_B			BTN_EAST
-#define BTN_C			0x132
-#define BTN_NORTH		0x133
-#define BTN_X			BTN_NORTH
-#define BTN_WEST		0x134
-#define BTN_Y			BTN_WEST
-#define BTN_Z			0x135
-#define BTN_TL			0x136
-#define BTN_TR			0x137
-#define BTN_TL2			0x138
-#define BTN_TR2			0x139
-#define BTN_SELECT		0x13a
-#define BTN_START		0x13b
-#define BTN_MODE		0x13c
-#define BTN_THUMBL		0x13d
-#define BTN_THUMBR		0x13e
-
-#define BTN_DIGI		0x140
-#define BTN_TOOL_PEN		0x140
-#define BTN_TOOL_RUBBER		0x141
-#define BTN_TOOL_BRUSH		0x142
-#define BTN_TOOL_PENCIL		0x143
-#define BTN_TOOL_AIRBRUSH	0x144
-#define BTN_TOOL_FINGER		0x145
-#define BTN_TOOL_MOUSE		0x146
-#define BTN_TOOL_LENS		0x147
-#define BTN_TOOL_QUINTTAP	0x148	/* Five fingers on trackpad */
-#define BTN_TOUCH		0x14a
-#define BTN_STYLUS		0x14b
-#define BTN_STYLUS2		0x14c
-#define BTN_TOOL_DOUBLETAP	0x14d
-#define BTN_TOOL_TRIPLETAP	0x14e
-#define BTN_TOOL_QUADTAP	0x14f	/* Four fingers on trackpad */
-
-#define BTN_WHEEL		0x150
-#define BTN_GEAR_DOWN		0x150
-#define BTN_GEAR_UP		0x151
-
-#define KEY_OK			0x160
-#define KEY_SELECT		0x161
-#define KEY_GOTO		0x162
-#define KEY_CLEAR		0x163
-#define KEY_POWER2		0x164
-#define KEY_OPTION		0x165
-#define KEY_INFO		0x166	/* AL OEM Features/Tips/Tutorial */
-#define KEY_TIME		0x167
-#define KEY_VENDOR		0x168
-#define KEY_ARCHIVE		0x169
-#define KEY_PROGRAM		0x16a	/* Media Select Program Guide */
-#define KEY_CHANNEL		0x16b
-#define KEY_FAVORITES		0x16c
-#define KEY_EPG			0x16d
-#define KEY_PVR			0x16e	/* Media Select Home */
-#define KEY_MHP			0x16f
-#define KEY_LANGUAGE		0x170
-#define KEY_TITLE		0x171
-#define KEY_SUBTITLE		0x172
-#define KEY_ANGLE		0x173
-#define KEY_ZOOM		0x174
-#define KEY_MODE		0x175
-#define KEY_KEYBOARD		0x176
-#define KEY_SCREEN		0x177
-#define KEY_PC			0x178	/* Media Select Computer */
-#define KEY_TV			0x179	/* Media Select TV */
-#define KEY_TV2			0x17a	/* Media Select Cable */
-#define KEY_VCR			0x17b	/* Media Select VCR */
-#define KEY_VCR2		0x17c	/* VCR Plus */
-#define KEY_SAT			0x17d	/* Media Select Satellite */
-#define KEY_SAT2		0x17e
-#define KEY_CD			0x17f	/* Media Select CD */
-#define KEY_TAPE		0x180	/* Media Select Tape */
-#define KEY_RADIO		0x181
-#define KEY_TUNER		0x182	/* Media Select Tuner */
-#define KEY_PLAYER		0x183
-#define KEY_TEXT		0x184
-#define KEY_DVD			0x185	/* Media Select DVD */
-#define KEY_AUX			0x186
-#define KEY_MP3			0x187
-#define KEY_AUDIO		0x188	/* AL Audio Browser */
-#define KEY_VIDEO		0x189	/* AL Movie Browser */
-#define KEY_DIRECTORY		0x18a
-#define KEY_LIST		0x18b
-#define KEY_MEMO		0x18c	/* Media Select Messages */
-#define KEY_CALENDAR		0x18d
-#define KEY_RED			0x18e
-#define KEY_GREEN		0x18f
-#define KEY_YELLOW		0x190
-#define KEY_BLUE		0x191
-#define KEY_CHANNELUP		0x192	/* Channel Increment */
-#define KEY_CHANNELDOWN		0x193	/* Channel Decrement */
-#define KEY_FIRST		0x194
-#define KEY_LAST		0x195	/* Recall Last */
-#define KEY_AB			0x196
-#define KEY_NEXT		0x197
-#define KEY_RESTART		0x198
-#define KEY_SLOW		0x199
-#define KEY_SHUFFLE		0x19a
-#define KEY_BREAK		0x19b
-#define KEY_PREVIOUS		0x19c
-#define KEY_DIGITS		0x19d
-#define KEY_TEEN		0x19e
-#define KEY_TWEN		0x19f
-#define KEY_VIDEOPHONE		0x1a0	/* Media Select Video Phone */
-#define KEY_GAMES		0x1a1	/* Media Select Games */
-#define KEY_ZOOMIN		0x1a2	/* AC Zoom In */
-#define KEY_ZOOMOUT		0x1a3	/* AC Zoom Out */
-#define KEY_ZOOMRESET		0x1a4	/* AC Zoom */
-#define KEY_WORDPROCESSOR	0x1a5	/* AL Word Processor */
-#define KEY_EDITOR		0x1a6	/* AL Text Editor */
-#define KEY_SPREADSHEET		0x1a7	/* AL Spreadsheet */
-#define KEY_GRAPHICSEDITOR	0x1a8	/* AL Graphics Editor */
-#define KEY_PRESENTATION	0x1a9	/* AL Presentation App */
-#define KEY_DATABASE		0x1aa	/* AL Database App */
-#define KEY_NEWS		0x1ab	/* AL Newsreader */
-#define KEY_VOICEMAIL		0x1ac	/* AL Voicemail */
-#define KEY_ADDRESSBOOK		0x1ad	/* AL Contacts/Address Book */
-#define KEY_MESSENGER		0x1ae	/* AL Instant Messaging */
-#define KEY_DISPLAYTOGGLE	0x1af	/* Turn display (LCD) on and off */
-#define KEY_BRIGHTNESS_TOGGLE	KEY_DISPLAYTOGGLE
-#define KEY_SPELLCHECK		0x1b0   /* AL Spell Check */
-#define KEY_LOGOFF		0x1b1   /* AL Logoff */
-
-#define KEY_DOLLAR		0x1b2
-#define KEY_EURO		0x1b3
-
-#define KEY_FRAMEBACK		0x1b4	/* Consumer - transport controls */
-#define KEY_FRAMEFORWARD	0x1b5
-#define KEY_CONTEXT_MENU	0x1b6	/* GenDesc - system context menu */
-#define KEY_MEDIA_REPEAT	0x1b7	/* Consumer - transport control */
-#define KEY_10CHANNELSUP	0x1b8	/* 10 channels up (10+) */
-#define KEY_10CHANNELSDOWN	0x1b9	/* 10 channels down (10-) */
-#define KEY_IMAGES		0x1ba	/* AL Image Browser */
-
-#define KEY_DEL_EOL		0x1c0
-#define KEY_DEL_EOS		0x1c1
-#define KEY_INS_LINE		0x1c2
-#define KEY_DEL_LINE		0x1c3
-
-#define KEY_FN			0x1d0
-#define KEY_FN_ESC		0x1d1
-#define KEY_FN_F1		0x1d2
-#define KEY_FN_F2		0x1d3
-#define KEY_FN_F3		0x1d4
-#define KEY_FN_F4		0x1d5
-#define KEY_FN_F5		0x1d6
-#define KEY_FN_F6		0x1d7
-#define KEY_FN_F7		0x1d8
-#define KEY_FN_F8		0x1d9
-#define KEY_FN_F9		0x1da
-#define KEY_FN_F10		0x1db
-#define KEY_FN_F11		0x1dc
-#define KEY_FN_F12		0x1dd
-#define KEY_FN_1		0x1de
-#define KEY_FN_2		0x1df
-#define KEY_FN_D		0x1e0
-#define KEY_FN_E		0x1e1
-#define KEY_FN_F		0x1e2
-#define KEY_FN_S		0x1e3
-#define KEY_FN_B		0x1e4
-
-#define KEY_BRL_DOT1		0x1f1
-#define KEY_BRL_DOT2		0x1f2
-#define KEY_BRL_DOT3		0x1f3
-#define KEY_BRL_DOT4		0x1f4
-#define KEY_BRL_DOT5		0x1f5
-#define KEY_BRL_DOT6		0x1f6
-#define KEY_BRL_DOT7		0x1f7
-#define KEY_BRL_DOT8		0x1f8
-#define KEY_BRL_DOT9		0x1f9
-#define KEY_BRL_DOT10		0x1fa
-
-#define KEY_NUMERIC_0		0x200	/* used by phones, remote controls, */
-#define KEY_NUMERIC_1		0x201	/* and other keypads */
-#define KEY_NUMERIC_2		0x202
-#define KEY_NUMERIC_3		0x203
-#define KEY_NUMERIC_4		0x204
-#define KEY_NUMERIC_5		0x205
-#define KEY_NUMERIC_6		0x206
-#define KEY_NUMERIC_7		0x207
-#define KEY_NUMERIC_8		0x208
-#define KEY_NUMERIC_9		0x209
-#define KEY_NUMERIC_STAR	0x20a
-#define KEY_NUMERIC_POUND	0x20b
-
-#define KEY_CAMERA_FOCUS	0x210
-#define KEY_WPS_BUTTON		0x211	/* WiFi Protected Setup key */
-
-#define KEY_TOUCHPAD_TOGGLE	0x212	/* Request switch touchpad on or off */
-#define KEY_TOUCHPAD_ON		0x213
-#define KEY_TOUCHPAD_OFF	0x214
-
-#define KEY_CAMERA_ZOOMIN	0x215
-#define KEY_CAMERA_ZOOMOUT	0x216
-#define KEY_CAMERA_UP		0x217
-#define KEY_CAMERA_DOWN		0x218
-#define KEY_CAMERA_LEFT		0x219
-#define KEY_CAMERA_RIGHT	0x21a
-
-#define KEY_ATTENDANT_ON	0x21b
-#define KEY_ATTENDANT_OFF	0x21c
-#define KEY_ATTENDANT_TOGGLE	0x21d	/* Attendant call on or off */
-#define KEY_LIGHTS_TOGGLE	0x21e	/* Reading light on or off */
-
-#define BTN_DPAD_UP		0x220
-#define BTN_DPAD_DOWN		0x221
-#define BTN_DPAD_LEFT		0x222
-#define BTN_DPAD_RIGHT		0x223
-
-#define KEY_ALS_TOGGLE		0x230	/* Ambient light sensor */
-
-#define KEY_BUTTONCONFIG		0x240	/* AL Button Configuration */
-#define KEY_TASKMANAGER		0x241	/* AL Task/Project Manager */
-#define KEY_JOURNAL		0x242	/* AL Log/Journal/Timecard */
-#define KEY_CONTROLPANEL		0x243	/* AL Control Panel */
-#define KEY_APPSELECT		0x244	/* AL Select Task/Application */
-#define KEY_SCREENSAVER		0x245	/* AL Screen Saver */
-#define KEY_VOICECOMMAND		0x246	/* Listening Voice Command */
-
-#define KEY_BRIGHTNESS_MIN		0x250	/* Set Brightness to Minimum */
-#define KEY_BRIGHTNESS_MAX		0x251	/* Set Brightness to Maximum */
-
-#define KEY_KBDINPUTASSIST_PREV		0x260
-#define KEY_KBDINPUTASSIST_NEXT		0x261
-#define KEY_KBDINPUTASSIST_PREVGROUP		0x262
-#define KEY_KBDINPUTASSIST_NEXTGROUP		0x263
-#define KEY_KBDINPUTASSIST_ACCEPT		0x264
-#define KEY_KBDINPUTASSIST_CANCEL		0x265
-
-#define BTN_TRIGGER_HAPPY		0x2c0
-#define BTN_TRIGGER_HAPPY1		0x2c0
-#define BTN_TRIGGER_HAPPY2		0x2c1
-#define BTN_TRIGGER_HAPPY3		0x2c2
-#define BTN_TRIGGER_HAPPY4		0x2c3
-#define BTN_TRIGGER_HAPPY5		0x2c4
-#define BTN_TRIGGER_HAPPY6		0x2c5
-#define BTN_TRIGGER_HAPPY7		0x2c6
-#define BTN_TRIGGER_HAPPY8		0x2c7
-#define BTN_TRIGGER_HAPPY9		0x2c8
-#define BTN_TRIGGER_HAPPY10		0x2c9
-#define BTN_TRIGGER_HAPPY11		0x2ca
-#define BTN_TRIGGER_HAPPY12		0x2cb
-#define BTN_TRIGGER_HAPPY13		0x2cc
-#define BTN_TRIGGER_HAPPY14		0x2cd
-#define BTN_TRIGGER_HAPPY15		0x2ce
-#define BTN_TRIGGER_HAPPY16		0x2cf
-#define BTN_TRIGGER_HAPPY17		0x2d0
-#define BTN_TRIGGER_HAPPY18		0x2d1
-#define BTN_TRIGGER_HAPPY19		0x2d2
-#define BTN_TRIGGER_HAPPY20		0x2d3
-#define BTN_TRIGGER_HAPPY21		0x2d4
-#define BTN_TRIGGER_HAPPY22		0x2d5
-#define BTN_TRIGGER_HAPPY23		0x2d6
-#define BTN_TRIGGER_HAPPY24		0x2d7
-#define BTN_TRIGGER_HAPPY25		0x2d8
-#define BTN_TRIGGER_HAPPY26		0x2d9
-#define BTN_TRIGGER_HAPPY27		0x2da
-#define BTN_TRIGGER_HAPPY28		0x2db
-#define BTN_TRIGGER_HAPPY29		0x2dc
-#define BTN_TRIGGER_HAPPY30		0x2dd
-#define BTN_TRIGGER_HAPPY31		0x2de
-#define BTN_TRIGGER_HAPPY32		0x2df
-#define BTN_TRIGGER_HAPPY33		0x2e0
-#define BTN_TRIGGER_HAPPY34		0x2e1
-#define BTN_TRIGGER_HAPPY35		0x2e2
-#define BTN_TRIGGER_HAPPY36		0x2e3
-#define BTN_TRIGGER_HAPPY37		0x2e4
-#define BTN_TRIGGER_HAPPY38		0x2e5
-#define BTN_TRIGGER_HAPPY39		0x2e6
-#define BTN_TRIGGER_HAPPY40		0x2e7
-
-/* We avoid low common keys in module aliases so they don't get huge. */
-#define KEY_MIN_INTERESTING	KEY_MUTE
-#define KEY_MAX			0x2ff
-#define KEY_CNT			(KEY_MAX+1)
-
-/*
- * Relative axes
- */
-
-#define REL_X			0x00
-#define REL_Y			0x01
-#define REL_Z			0x02
-#define REL_RX			0x03
-#define REL_RY			0x04
-#define REL_RZ			0x05
-#define REL_HWHEEL		0x06
-#define REL_DIAL		0x07
-#define REL_WHEEL		0x08
-#define REL_MISC		0x09
-#define REL_MAX			0x0f
-#define REL_CNT			(REL_MAX+1)
-
-/*
- * Absolute axes
- */
-
-#define ABS_X			0x00
-#define ABS_Y			0x01
-#define ABS_Z			0x02
-#define ABS_RX			0x03
-#define ABS_RY			0x04
-#define ABS_RZ			0x05
-#define ABS_THROTTLE		0x06
-#define ABS_RUDDER		0x07
-#define ABS_WHEEL		0x08
-#define ABS_GAS			0x09
-#define ABS_BRAKE		0x0a
-#define ABS_HAT0X		0x10
-#define ABS_HAT0Y		0x11
-#define ABS_HAT1X		0x12
-#define ABS_HAT1Y		0x13
-#define ABS_HAT2X		0x14
-#define ABS_HAT2Y		0x15
-#define ABS_HAT3X		0x16
-#define ABS_HAT3Y		0x17
-#define ABS_PRESSURE		0x18
-#define ABS_DISTANCE		0x19
-#define ABS_TILT_X		0x1a
-#define ABS_TILT_Y		0x1b
-#define ABS_TOOL_WIDTH		0x1c
-
-#define ABS_VOLUME		0x20
-
-#define ABS_MISC		0x28
-
-#define ABS_MT_SLOT		0x2f	/* MT slot being modified */
-#define ABS_MT_TOUCH_MAJOR	0x30	/* Major axis of touching ellipse */
-#define ABS_MT_TOUCH_MINOR	0x31	/* Minor axis (omit if circular) */
-#define ABS_MT_WIDTH_MAJOR	0x32	/* Major axis of approaching ellipse */
-#define ABS_MT_WIDTH_MINOR	0x33	/* Minor axis (omit if circular) */
-#define ABS_MT_ORIENTATION	0x34	/* Ellipse orientation */
-#define ABS_MT_POSITION_X	0x35	/* Center X touch position */
-#define ABS_MT_POSITION_Y	0x36	/* Center Y touch position */
-#define ABS_MT_TOOL_TYPE	0x37	/* Type of touching device */
-#define ABS_MT_BLOB_ID		0x38	/* Group a set of packets as a blob */
-#define ABS_MT_TRACKING_ID	0x39	/* Unique ID of initiated contact */
-#define ABS_MT_PRESSURE		0x3a	/* Pressure on contact area */
-#define ABS_MT_DISTANCE		0x3b	/* Contact hover distance */
-#define ABS_MT_TOOL_X		0x3c	/* Center X tool position */
-#define ABS_MT_TOOL_Y		0x3d	/* Center Y tool position */
-
-
-#define ABS_MAX			0x3f
-#define ABS_CNT			(ABS_MAX+1)
-
-/*
- * Switch events
- */
-
-#define SW_LID			0x00  /* set = lid shut */
-#define SW_TABLET_MODE		0x01  /* set = tablet mode */
-#define SW_HEADPHONE_INSERT	0x02  /* set = inserted */
-#define SW_RFKILL_ALL		0x03  /* rfkill master switch, type "any"
-					 set = radio enabled */
-#define SW_RADIO		SW_RFKILL_ALL	/* deprecated */
-#define SW_MICROPHONE_INSERT	0x04  /* set = inserted */
-#define SW_DOCK			0x05  /* set = plugged into dock */
-#define SW_LINEOUT_INSERT	0x06  /* set = inserted */
-#define SW_JACK_PHYSICAL_INSERT 0x07  /* set = mechanical switch set */
-#define SW_VIDEOOUT_INSERT	0x08  /* set = inserted */
-#define SW_CAMERA_LENS_COVER	0x09  /* set = lens covered */
-#define SW_KEYPAD_SLIDE		0x0a  /* set = keypad slide out */
-#define SW_FRONT_PROXIMITY	0x0b  /* set = front proximity sensor active */
-#define SW_ROTATE_LOCK		0x0c  /* set = rotate locked/disabled */
-#define SW_LINEIN_INSERT	0x0d  /* set = inserted */
-#define SW_HPHL_OVERCURRENT	0x0e  /* set = over current on left hph */
-#define SW_HPHR_OVERCURRENT	0x0f  /* set = over current on right hph */
-#define SW_UNSUPPORT_INSERT	0x10  /* set = unsupported device inserted */
-#define SW_MICROPHONE2_INSERT   0x11  /* set = inserted */
-#define SW_MUTE_DEVICE		0x12  /* set = device disabled */
-#define SW_MAX			0x20
-#define SW_CNT			(SW_MAX+1)
-
-/*
- * Misc events
- */
-
-#define MSC_SERIAL		0x00
-#define MSC_PULSELED		0x01
-#define MSC_GESTURE		0x02
-#define MSC_RAW			0x03
-#define MSC_SCAN		0x04
-#define MSC_TIMESTAMP		0x05
-#define MSC_MAX			0x07
-#define MSC_CNT			(MSC_MAX+1)
-
-/*
- * LEDs
- */
-
-#define LED_NUML		0x00
-#define LED_CAPSL		0x01
-#define LED_SCROLLL		0x02
-#define LED_COMPOSE		0x03
-#define LED_KANA		0x04
-#define LED_SLEEP		0x05
-#define LED_SUSPEND		0x06
-#define LED_MUTE		0x07
-#define LED_MISC		0x08
-#define LED_MAIL		0x09
-#define LED_CHARGING		0x0a
-#define LED_MAX			0x0f
-#define LED_CNT			(LED_MAX+1)
-
-/*
- * Autorepeat values
- */
-
-#define REP_DELAY		0x00
-#define REP_PERIOD		0x01
-#define REP_MAX			0x01
-#define REP_CNT			(REP_MAX+1)
-
-/*
- * Sounds
- */
-
-#define SND_CLICK		0x00
-#define SND_BELL		0x01
-#define SND_TONE		0x02
-#define SND_MAX			0x07
-#define SND_CNT			(SND_MAX+1)
-
-/*
-=======
->>>>>>> 03420c69
  * IDs.
  */
 
