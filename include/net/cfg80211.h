--- conflicted
+++ resolved
@@ -1626,7 +1626,6 @@
  * @channels: channels to scan
  * @min_rssi_thold: for drivers only supporting a single threshold, this
  *	contains the minimum over all matchsets
-<<<<<<< HEAD
  * @mac_addr: MAC address used with randomisation
  * @mac_addr_mask: MAC address mask used with randomisation, bits that
  *	are 0 in the mask should be randomised, bits that are 1 should
@@ -1643,10 +1642,8 @@
  *	using @relative_rssi. If delta is a negative number, the BSSs that
  *	belong to the specified band will be penalized by delta dB in relative
  *	comparisions.
-=======
  * @owner_nlportid: netlink portid of owner (if this should is a request
  *	owned by a particular socket)
->>>>>>> ba420f35
  */
 struct cfg80211_sched_scan_request {
 	struct cfg80211_ssid *ssids;
@@ -1671,12 +1668,9 @@
 	struct wiphy *wiphy;
 	struct net_device *dev;
 	unsigned long scan_start;
-<<<<<<< HEAD
 	struct cfg80211_sched_scan_plan *scan_plans;
 	int n_scan_plans;
 
-=======
->>>>>>> ba420f35
 	u32 owner_nlportid;
 
 	/* keep last */
