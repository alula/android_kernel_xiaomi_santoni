/*
 * board-devkit8000.c - TimLL Devkit8000
 *
 * Copyright (C) 2009 Kim Botherway
 * Copyright (C) 2010 Thomas Weber
 *
 * Modified from mach-omap2/board-omap3beagle.c
 *
 * Initial code: Syed Mohammed Khasim
 *
 * This program is free software; you can redistribute it and/or modify
 * it under the terms of the GNU General Public License version 2 as
 * published by the Free Software Foundation.
 */

#include <linux/kernel.h>
#include <linux/init.h>
#include <linux/platform_device.h>
#include <linux/delay.h>
#include <linux/err.h>
#include <linux/clk.h>
#include <linux/io.h>
#include <linux/leds.h>
#include <linux/gpio.h>
#include <linux/input.h>
#include <linux/gpio_keys.h>

#include <linux/mtd/mtd.h>
#include <linux/mtd/partitions.h>
#include <linux/mtd/nand.h>
#include <linux/mmc/host.h>

#include <linux/regulator/machine.h>
#include <linux/i2c/twl.h>

#include <mach/hardware.h>
#include <mach/id.h>
#include <asm/mach-types.h>
#include <asm/mach/arch.h>
#include <asm/mach/map.h>
#include <asm/mach/flash.h>

#include <plat/board.h>
#include <plat/common.h>
#include <plat/gpmc.h>
#include <plat/nand.h>
#include <plat/usb.h>
#include <video/omapdss.h>
#include <video/omap-panel-generic-dpi.h>

#include <plat/mcspi.h>
#include <linux/input/matrix_keypad.h>
#include <linux/spi/spi.h>
#include <linux/dm9000.h>
#include <linux/interrupt.h>

#include "sdram-micron-mt46h32m32lf-6.h"

#include "mux.h"
#include "hsmmc.h"
#include "timer-gp.h"
#include "common-board-devices.h"
<<<<<<< HEAD

#define NAND_BLOCK_SIZE		SZ_128K
=======
>>>>>>> 56299378

#define OMAP_DM9000_GPIO_IRQ	25
#define OMAP3_DEVKIT_TS_GPIO	27

static struct mtd_partition devkit8000_nand_partitions[] = {
	/* All the partition sizes are listed in terms of NAND block size */
	{
		.name		= "X-Loader",
		.offset		= 0,
		.size		= 4 * NAND_BLOCK_SIZE,
		.mask_flags	= MTD_WRITEABLE,	/* force read-only */
	},
	{
		.name		= "U-Boot",
		.offset		= MTDPART_OFS_APPEND,	/* Offset = 0x80000 */
		.size		= 15 * NAND_BLOCK_SIZE,
		.mask_flags	= MTD_WRITEABLE,	/* force read-only */
	},
	{
		.name		= "U-Boot Env",
		.offset		= MTDPART_OFS_APPEND,	/* Offset = 0x260000 */
		.size		= 1 * NAND_BLOCK_SIZE,
	},
	{
		.name		= "Kernel",
		.offset		= MTDPART_OFS_APPEND,	/* Offset = 0x280000 */
		.size		= 32 * NAND_BLOCK_SIZE,
	},
	{
		.name		= "File System",
		.offset		= MTDPART_OFS_APPEND,	/* Offset = 0x680000 */
		.size		= MTDPART_SIZ_FULL,
	},
};

static struct omap2_hsmmc_info mmc[] = {
	{
		.mmc		= 1,
		.caps		= MMC_CAP_4_BIT_DATA | MMC_CAP_8_BIT_DATA,
		.gpio_wp	= 29,
	},
	{}	/* Terminator */
};

static int devkit8000_panel_enable_lcd(struct omap_dss_device *dssdev)
{
	if (gpio_is_valid(dssdev->reset_gpio))
		gpio_set_value_cansleep(dssdev->reset_gpio, 1);
	return 0;
}

static void devkit8000_panel_disable_lcd(struct omap_dss_device *dssdev)
{
	if (gpio_is_valid(dssdev->reset_gpio))
		gpio_set_value_cansleep(dssdev->reset_gpio, 0);
}

static int devkit8000_panel_enable_dvi(struct omap_dss_device *dssdev)
{
	if (gpio_is_valid(dssdev->reset_gpio))
		gpio_set_value_cansleep(dssdev->reset_gpio, 1);
	return 0;
}

static void devkit8000_panel_disable_dvi(struct omap_dss_device *dssdev)
{
	if (gpio_is_valid(dssdev->reset_gpio))
		gpio_set_value_cansleep(dssdev->reset_gpio, 0);
}

static struct regulator_consumer_supply devkit8000_vmmc1_supply =
	REGULATOR_SUPPLY("vmmc", "omap_hsmmc.0");


/* ads7846 on SPI */
static struct regulator_consumer_supply devkit8000_vio_supply =
	REGULATOR_SUPPLY("vcc", "spi2.0");

static struct panel_generic_dpi_data lcd_panel = {
	.name			= "generic",
	.platform_enable        = devkit8000_panel_enable_lcd,
	.platform_disable       = devkit8000_panel_disable_lcd,
};

static struct omap_dss_device devkit8000_lcd_device = {
	.name                   = "lcd",
	.type                   = OMAP_DISPLAY_TYPE_DPI,
	.driver_name            = "generic_dpi_panel",
	.data			= &lcd_panel,
	.phy.dpi.data_lines     = 24,
};

static struct panel_generic_dpi_data dvi_panel = {
	.name			= "generic",
	.platform_enable        = devkit8000_panel_enable_dvi,
	.platform_disable       = devkit8000_panel_disable_dvi,
};

static struct omap_dss_device devkit8000_dvi_device = {
	.name                   = "dvi",
	.type                   = OMAP_DISPLAY_TYPE_DPI,
	.driver_name            = "generic_dpi_panel",
	.data			= &dvi_panel,
	.phy.dpi.data_lines     = 24,
};

static struct omap_dss_device devkit8000_tv_device = {
	.name                   = "tv",
	.driver_name            = "venc",
	.type                   = OMAP_DISPLAY_TYPE_VENC,
	.phy.venc.type          = OMAP_DSS_VENC_TYPE_SVIDEO,
};


static struct omap_dss_device *devkit8000_dss_devices[] = {
	&devkit8000_lcd_device,
	&devkit8000_dvi_device,
	&devkit8000_tv_device,
};

static struct omap_dss_board_info devkit8000_dss_data = {
	.num_devices = ARRAY_SIZE(devkit8000_dss_devices),
	.devices = devkit8000_dss_devices,
	.default_device = &devkit8000_lcd_device,
};

static struct regulator_consumer_supply devkit8000_vdda_dac_supply =
	REGULATOR_SUPPLY("vdda_dac", "omapdss_venc");

static uint32_t board_keymap[] = {
	KEY(0, 0, KEY_1),
	KEY(1, 0, KEY_2),
	KEY(2, 0, KEY_3),
	KEY(0, 1, KEY_4),
	KEY(1, 1, KEY_5),
	KEY(2, 1, KEY_6),
	KEY(3, 1, KEY_F5),
	KEY(0, 2, KEY_7),
	KEY(1, 2, KEY_8),
	KEY(2, 2, KEY_9),
	KEY(3, 2, KEY_F6),
	KEY(0, 3, KEY_F7),
	KEY(1, 3, KEY_0),
	KEY(2, 3, KEY_F8),
	PERSISTENT_KEY(4, 5),
	KEY(4, 4, KEY_VOLUMEUP),
	KEY(5, 5, KEY_VOLUMEDOWN),
	0
};

static struct matrix_keymap_data board_map_data = {
	.keymap			= board_keymap,
	.keymap_size		= ARRAY_SIZE(board_keymap),
};

static struct twl4030_keypad_data devkit8000_kp_data = {
	.keymap_data	= &board_map_data,
	.rows		= 6,
	.cols		= 6,
	.rep		= 1,
};

static struct gpio_led gpio_leds[];

static int devkit8000_twl_gpio_setup(struct device *dev,
		unsigned gpio, unsigned ngpio)
{
	int ret;

	omap_mux_init_gpio(29, OMAP_PIN_INPUT);
	/* gpio + 0 is "mmc0_cd" (input/IRQ) */
	mmc[0].gpio_cd = gpio + 0;
	omap2_hsmmc_init(mmc);

	/* TWL4030_GPIO_MAX + 1 == ledB, PMU_STAT (out, active low LED) */
	gpio_leds[2].gpio = gpio + TWL4030_GPIO_MAX + 1;

	/* TWL4030_GPIO_MAX + 0 is "LCD_PWREN" (out, active high) */
	devkit8000_lcd_device.reset_gpio = gpio + TWL4030_GPIO_MAX + 0;
	ret = gpio_request_one(devkit8000_lcd_device.reset_gpio,
			       GPIOF_OUT_INIT_LOW, "LCD_PWREN");
	if (ret < 0) {
		devkit8000_lcd_device.reset_gpio = -EINVAL;
		printk(KERN_ERR "Failed to request GPIO for LCD_PWRN\n");
	}

	/* gpio + 7 is "DVI_PD" (out, active low) */
	devkit8000_dvi_device.reset_gpio = gpio + 7;
	ret = gpio_request_one(devkit8000_dvi_device.reset_gpio,
			       GPIOF_OUT_INIT_LOW, "DVI PowerDown");
	if (ret < 0) {
		devkit8000_dvi_device.reset_gpio = -EINVAL;
		printk(KERN_ERR "Failed to request GPIO for DVI PowerDown\n");
	}

	return 0;
}

static struct twl4030_gpio_platform_data devkit8000_gpio_data = {
	.gpio_base	= OMAP_MAX_GPIO_LINES,
	.irq_base	= TWL4030_GPIO_IRQ_BASE,
	.irq_end	= TWL4030_GPIO_IRQ_END,
	.use_leds	= true,
	.pulldowns	= BIT(1) | BIT(2) | BIT(6) | BIT(8) | BIT(13)
				| BIT(15) | BIT(16) | BIT(17),
	.setup		= devkit8000_twl_gpio_setup,
};

static struct regulator_consumer_supply devkit8000_vpll1_supplies[] = {
	REGULATOR_SUPPLY("vdds_dsi", "omapdss"),
	REGULATOR_SUPPLY("vdds_dsi", "omapdss_dsi1"),
};

/* VMMC1 for MMC1 pins CMD, CLK, DAT0..DAT3 (20 mA, plus card == max 220 mA) */
static struct regulator_init_data devkit8000_vmmc1 = {
	.constraints = {
		.min_uV			= 1850000,
		.max_uV			= 3150000,
		.valid_modes_mask	= REGULATOR_MODE_NORMAL
					| REGULATOR_MODE_STANDBY,
		.valid_ops_mask		= REGULATOR_CHANGE_VOLTAGE
					| REGULATOR_CHANGE_MODE
					| REGULATOR_CHANGE_STATUS,
	},
	.num_consumer_supplies	= 1,
	.consumer_supplies	= &devkit8000_vmmc1_supply,
};

/* VDAC for DSS driving S-Video (8 mA unloaded, max 65 mA) */
static struct regulator_init_data devkit8000_vdac = {
	.constraints = {
		.min_uV			= 1800000,
		.max_uV			= 1800000,
		.valid_modes_mask	= REGULATOR_MODE_NORMAL
					| REGULATOR_MODE_STANDBY,
		.valid_ops_mask		= REGULATOR_CHANGE_MODE
					| REGULATOR_CHANGE_STATUS,
	},
	.num_consumer_supplies	= 1,
	.consumer_supplies	= &devkit8000_vdda_dac_supply,
};

/* VPLL1 for digital video outputs */
static struct regulator_init_data devkit8000_vpll1 = {
	.constraints = {
		.min_uV			= 1800000,
		.max_uV			= 1800000,
		.valid_modes_mask	= REGULATOR_MODE_NORMAL
					| REGULATOR_MODE_STANDBY,
		.valid_ops_mask		= REGULATOR_CHANGE_MODE
					| REGULATOR_CHANGE_STATUS,
	},
	.num_consumer_supplies	= ARRAY_SIZE(devkit8000_vpll1_supplies),
	.consumer_supplies	= devkit8000_vpll1_supplies,
};

/* VAUX4 for ads7846 and nubs */
static struct regulator_init_data devkit8000_vio = {
	.constraints = {
		.min_uV                 = 1800000,
		.max_uV                 = 1800000,
		.apply_uV               = true,
		.valid_modes_mask       = REGULATOR_MODE_NORMAL
			| REGULATOR_MODE_STANDBY,
		.valid_ops_mask         = REGULATOR_CHANGE_MODE
			| REGULATOR_CHANGE_STATUS,
	},
	.num_consumer_supplies  = 1,
	.consumer_supplies      = &devkit8000_vio_supply,
};

static struct twl4030_usb_data devkit8000_usb_data = {
	.usb_mode	= T2_USB_MODE_ULPI,
};

static struct twl4030_codec_audio_data devkit8000_audio_data;

static struct twl4030_codec_data devkit8000_codec_data = {
	.audio_mclk = 26000000,
	.audio = &devkit8000_audio_data,
};

static struct twl4030_platform_data devkit8000_twldata = {
	.irq_base	= TWL4030_IRQ_BASE,
	.irq_end	= TWL4030_IRQ_END,

	/* platform_data for children goes here */
	.usb		= &devkit8000_usb_data,
	.gpio		= &devkit8000_gpio_data,
	.codec		= &devkit8000_codec_data,
	.vmmc1		= &devkit8000_vmmc1,
	.vdac		= &devkit8000_vdac,
	.vpll1		= &devkit8000_vpll1,
	.vio		= &devkit8000_vio,
	.keypad		= &devkit8000_kp_data,
};

static int __init devkit8000_i2c_init(void)
{
	omap3_pmic_init("tps65930", &devkit8000_twldata);
	/* Bus 3 is attached to the DVI port where devices like the pico DLP
	 * projector don't work reliably with 400kHz */
	omap_register_i2c_bus(3, 400, NULL, 0);
	return 0;
}

static struct gpio_led gpio_leds[] = {
	{
		.name			= "led1",
		.default_trigger	= "heartbeat",
		.gpio			= 186,
		.active_low		= true,
	},
	{
		.name			= "led2",
		.default_trigger	= "mmc0",
		.gpio			= 163,
		.active_low		= true,
	},
	{
		.name			= "ledB",
		.default_trigger	= "none",
		.gpio			= 153,
		.active_low             = true,
	},
	{
		.name			= "led3",
		.default_trigger	= "none",
		.gpio			= 164,
		.active_low             = true,
	},
};

static struct gpio_led_platform_data gpio_led_info = {
	.leds		= gpio_leds,
	.num_leds	= ARRAY_SIZE(gpio_leds),
};

static struct platform_device leds_gpio = {
	.name	= "leds-gpio",
	.id	= -1,
	.dev	= {
		.platform_data	= &gpio_led_info,
	},
};

static struct gpio_keys_button gpio_buttons[] = {
	{
		.code			= BTN_EXTRA,
		.gpio			= 26,
		.desc			= "user",
		.wakeup			= 1,
	},
};

static struct gpio_keys_platform_data gpio_key_info = {
	.buttons	= gpio_buttons,
	.nbuttons	= ARRAY_SIZE(gpio_buttons),
};

static struct platform_device keys_gpio = {
	.name	= "gpio-keys",
	.id	= -1,
	.dev	= {
		.platform_data	= &gpio_key_info,
	},
};


static void __init devkit8000_init_early(void)
{
	omap2_init_common_infrastructure();
	omap2_init_common_devices(mt46h32m32lf6_sdrc_params,
				  mt46h32m32lf6_sdrc_params);
}

static void __init devkit8000_init_irq(void)
{
	omap_init_irq();
#ifdef CONFIG_OMAP_32K_TIMER
	omap2_gp_clockevent_set_gptimer(12);
#endif
}

#define OMAP_DM9000_BASE	0x2c000000

static struct resource omap_dm9000_resources[] = {
	[0] = {
		.start		= OMAP_DM9000_BASE,
		.end		= (OMAP_DM9000_BASE + 0x4 - 1),
		.flags		= IORESOURCE_MEM,
	},
	[1] = {
		.start		= (OMAP_DM9000_BASE + 0x400),
		.end		= (OMAP_DM9000_BASE + 0x400 + 0x4 - 1),
		.flags		= IORESOURCE_MEM,
	},
	[2] = {
		.start		= OMAP_GPIO_IRQ(OMAP_DM9000_GPIO_IRQ),
		.flags		= IORESOURCE_IRQ | IRQF_TRIGGER_LOW,
	},
};

static struct dm9000_plat_data omap_dm9000_platdata = {
	.flags = DM9000_PLATF_16BITONLY,
};

static struct platform_device omap_dm9000_dev = {
	.name = "dm9000",
	.id = -1,
	.num_resources	= ARRAY_SIZE(omap_dm9000_resources),
	.resource	= omap_dm9000_resources,
	.dev = {
		.platform_data = &omap_dm9000_platdata,
	},
};

static void __init omap_dm9000_init(void)
{
	unsigned char *eth_addr = omap_dm9000_platdata.dev_addr;
	struct omap_die_id odi;
	int ret;

	ret = gpio_request_one(OMAP_DM9000_GPIO_IRQ, GPIOF_IN, "dm9000 irq");
	if (ret < 0) {
		printk(KERN_ERR "Failed to request GPIO%d for dm9000 IRQ\n",
			OMAP_DM9000_GPIO_IRQ);
		return;
	}

	/* init the mac address using DIE id */
	omap_get_die_id(&odi);

	eth_addr[0] = 0x02; /* locally administered */
	eth_addr[1] = odi.id_1 & 0xff;
	eth_addr[2] = (odi.id_0 & 0xff000000) >> 24;
	eth_addr[3] = (odi.id_0 & 0x00ff0000) >> 16;
	eth_addr[4] = (odi.id_0 & 0x0000ff00) >> 8;
	eth_addr[5] = (odi.id_0 & 0x000000ff);
}

static struct platform_device *devkit8000_devices[] __initdata = {
	&leds_gpio,
	&keys_gpio,
	&omap_dm9000_dev,
};

static const struct usbhs_omap_board_data usbhs_bdata __initconst = {

	.port_mode[0] = OMAP_EHCI_PORT_MODE_PHY,
	.port_mode[1] = OMAP_USBHS_PORT_MODE_UNUSED,
	.port_mode[2] = OMAP_USBHS_PORT_MODE_UNUSED,

	.phy_reset  = true,
	.reset_gpio_port[0]  = -EINVAL,
	.reset_gpio_port[1]  = -EINVAL,
	.reset_gpio_port[2]  = -EINVAL
};

#ifdef CONFIG_OMAP_MUX
static struct omap_board_mux board_mux[] __initdata = {
	/* nCS and IRQ for Devkit8000 ethernet */
	OMAP3_MUX(GPMC_NCS6, OMAP_MUX_MODE0),
	OMAP3_MUX(ETK_D11, OMAP_MUX_MODE4 | OMAP_PIN_INPUT_PULLUP),

	/* McSPI 2*/
	OMAP3_MUX(MCSPI2_CLK, OMAP_MUX_MODE0 | OMAP_PIN_INPUT),
	OMAP3_MUX(MCSPI2_SIMO, OMAP_MUX_MODE0 | OMAP_PIN_OUTPUT),
	OMAP3_MUX(MCSPI2_SOMI, OMAP_MUX_MODE0 | OMAP_PIN_INPUT),
	OMAP3_MUX(MCSPI2_CS0, OMAP_MUX_MODE0 | OMAP_PIN_OUTPUT),
	OMAP3_MUX(MCSPI2_CS1, OMAP_MUX_MODE0 | OMAP_PIN_OUTPUT),

	/* PENDOWN GPIO */
	OMAP3_MUX(ETK_D13, OMAP_MUX_MODE4 | OMAP_PIN_INPUT),

	/* mUSB */
	OMAP3_MUX(HSUSB0_CLK, OMAP_MUX_MODE0 | OMAP_PIN_INPUT),
	OMAP3_MUX(HSUSB0_STP, OMAP_MUX_MODE0 | OMAP_PIN_OUTPUT),
	OMAP3_MUX(HSUSB0_DIR, OMAP_MUX_MODE0 | OMAP_PIN_INPUT),
	OMAP3_MUX(HSUSB0_NXT, OMAP_MUX_MODE0 | OMAP_PIN_INPUT),
	OMAP3_MUX(HSUSB0_DATA0, OMAP_MUX_MODE0 | OMAP_PIN_INPUT),
	OMAP3_MUX(HSUSB0_DATA1, OMAP_MUX_MODE0 | OMAP_PIN_INPUT),
	OMAP3_MUX(HSUSB0_DATA2, OMAP_MUX_MODE0 | OMAP_PIN_INPUT),
	OMAP3_MUX(HSUSB0_DATA3, OMAP_MUX_MODE0 | OMAP_PIN_INPUT),
	OMAP3_MUX(HSUSB0_DATA4, OMAP_MUX_MODE0 | OMAP_PIN_INPUT),
	OMAP3_MUX(HSUSB0_DATA5, OMAP_MUX_MODE0 | OMAP_PIN_INPUT),
	OMAP3_MUX(HSUSB0_DATA6, OMAP_MUX_MODE0 | OMAP_PIN_INPUT),
	OMAP3_MUX(HSUSB0_DATA7, OMAP_MUX_MODE0 | OMAP_PIN_INPUT),

	/* USB 1 */
	OMAP3_MUX(ETK_CTL, OMAP_MUX_MODE3 | OMAP_PIN_INPUT),
	OMAP3_MUX(ETK_CLK, OMAP_MUX_MODE3 | OMAP_PIN_OUTPUT),
	OMAP3_MUX(ETK_D8, OMAP_MUX_MODE3 | OMAP_PIN_INPUT),
	OMAP3_MUX(ETK_D9, OMAP_MUX_MODE3 | OMAP_PIN_INPUT),
	OMAP3_MUX(ETK_D0, OMAP_MUX_MODE3 | OMAP_PIN_INPUT),
	OMAP3_MUX(ETK_D1, OMAP_MUX_MODE3 | OMAP_PIN_INPUT),
	OMAP3_MUX(ETK_D2, OMAP_MUX_MODE3 | OMAP_PIN_INPUT),
	OMAP3_MUX(ETK_D3, OMAP_MUX_MODE3 | OMAP_PIN_INPUT),
	OMAP3_MUX(ETK_D4, OMAP_MUX_MODE3 | OMAP_PIN_INPUT),
	OMAP3_MUX(ETK_D5, OMAP_MUX_MODE3 | OMAP_PIN_INPUT),
	OMAP3_MUX(ETK_D6, OMAP_MUX_MODE3 | OMAP_PIN_INPUT),
	OMAP3_MUX(ETK_D7, OMAP_MUX_MODE3 | OMAP_PIN_INPUT),

	/* MMC 1 */
	OMAP3_MUX(SDMMC1_CLK, OMAP_MUX_MODE0 | OMAP_PIN_INPUT),
	OMAP3_MUX(SDMMC1_CMD, OMAP_MUX_MODE0 | OMAP_PIN_INPUT),
	OMAP3_MUX(SDMMC1_DAT0, OMAP_MUX_MODE0 | OMAP_PIN_INPUT),
	OMAP3_MUX(SDMMC1_DAT1, OMAP_MUX_MODE0 | OMAP_PIN_INPUT),
	OMAP3_MUX(SDMMC1_DAT2, OMAP_MUX_MODE0 | OMAP_PIN_INPUT),
	OMAP3_MUX(SDMMC1_DAT3, OMAP_MUX_MODE0 | OMAP_PIN_INPUT),
	OMAP3_MUX(SDMMC1_DAT4, OMAP_MUX_MODE0 | OMAP_PIN_INPUT),
	OMAP3_MUX(SDMMC1_DAT5, OMAP_MUX_MODE0 | OMAP_PIN_INPUT),
	OMAP3_MUX(SDMMC1_DAT6, OMAP_MUX_MODE0 | OMAP_PIN_INPUT),
	OMAP3_MUX(SDMMC1_DAT7, OMAP_MUX_MODE0 | OMAP_PIN_INPUT),

	/* McBSP 2 */
	OMAP3_MUX(MCBSP2_FSX, OMAP_MUX_MODE0 | OMAP_PIN_INPUT),
	OMAP3_MUX(MCBSP2_CLKX, OMAP_MUX_MODE0 | OMAP_PIN_INPUT),
	OMAP3_MUX(MCBSP2_DR, OMAP_MUX_MODE0 | OMAP_PIN_INPUT),
	OMAP3_MUX(MCBSP2_DX, OMAP_MUX_MODE0 | OMAP_PIN_OUTPUT),

	/* I2C 1 */
	OMAP3_MUX(I2C1_SCL, OMAP_MUX_MODE0 | OMAP_PIN_INPUT),
	OMAP3_MUX(I2C1_SDA, OMAP_MUX_MODE0 | OMAP_PIN_INPUT),

	/* I2C 2 */
	OMAP3_MUX(I2C2_SCL, OMAP_MUX_MODE0 | OMAP_PIN_INPUT),
	OMAP3_MUX(I2C2_SDA, OMAP_MUX_MODE0 | OMAP_PIN_INPUT),

	/* I2C 3 */
	OMAP3_MUX(I2C3_SCL, OMAP_MUX_MODE0 | OMAP_PIN_INPUT),
	OMAP3_MUX(I2C3_SDA, OMAP_MUX_MODE0 | OMAP_PIN_INPUT),

	/* I2C 4 */
	OMAP3_MUX(I2C4_SCL, OMAP_MUX_MODE0 | OMAP_PIN_INPUT),
	OMAP3_MUX(I2C4_SDA, OMAP_MUX_MODE0 | OMAP_PIN_INPUT),

	/* serial ports */
	OMAP3_MUX(MCBSP3_CLKX, OMAP_MUX_MODE1 | OMAP_PIN_OUTPUT),
	OMAP3_MUX(MCBSP3_FSX, OMAP_MUX_MODE1 | OMAP_PIN_INPUT),
	OMAP3_MUX(UART1_TX, OMAP_MUX_MODE0 | OMAP_PIN_OUTPUT),
	OMAP3_MUX(UART1_RX, OMAP_MUX_MODE0 | OMAP_PIN_INPUT),

	/* DSS */
	OMAP3_MUX(DSS_PCLK, OMAP_MUX_MODE0 | OMAP_PIN_OUTPUT),
	OMAP3_MUX(DSS_HSYNC, OMAP_MUX_MODE0 | OMAP_PIN_OUTPUT),
	OMAP3_MUX(DSS_VSYNC, OMAP_MUX_MODE0 | OMAP_PIN_OUTPUT),
	OMAP3_MUX(DSS_ACBIAS, OMAP_MUX_MODE0 | OMAP_PIN_OUTPUT),
	OMAP3_MUX(DSS_DATA0, OMAP_MUX_MODE0 | OMAP_PIN_OUTPUT),
	OMAP3_MUX(DSS_DATA1, OMAP_MUX_MODE0 | OMAP_PIN_OUTPUT),
	OMAP3_MUX(DSS_DATA2, OMAP_MUX_MODE0 | OMAP_PIN_OUTPUT),
	OMAP3_MUX(DSS_DATA3, OMAP_MUX_MODE0 | OMAP_PIN_OUTPUT),
	OMAP3_MUX(DSS_DATA4, OMAP_MUX_MODE0 | OMAP_PIN_OUTPUT),
	OMAP3_MUX(DSS_DATA5, OMAP_MUX_MODE0 | OMAP_PIN_OUTPUT),
	OMAP3_MUX(DSS_DATA6, OMAP_MUX_MODE0 | OMAP_PIN_OUTPUT),
	OMAP3_MUX(DSS_DATA7, OMAP_MUX_MODE0 | OMAP_PIN_OUTPUT),
	OMAP3_MUX(DSS_DATA8, OMAP_MUX_MODE0 | OMAP_PIN_OUTPUT),
	OMAP3_MUX(DSS_DATA9, OMAP_MUX_MODE0 | OMAP_PIN_OUTPUT),
	OMAP3_MUX(DSS_DATA10, OMAP_MUX_MODE0 | OMAP_PIN_OUTPUT),
	OMAP3_MUX(DSS_DATA11, OMAP_MUX_MODE0 | OMAP_PIN_OUTPUT),
	OMAP3_MUX(DSS_DATA12, OMAP_MUX_MODE0 | OMAP_PIN_OUTPUT),
	OMAP3_MUX(DSS_DATA13, OMAP_MUX_MODE0 | OMAP_PIN_OUTPUT),
	OMAP3_MUX(DSS_DATA14, OMAP_MUX_MODE0 | OMAP_PIN_OUTPUT),
	OMAP3_MUX(DSS_DATA15, OMAP_MUX_MODE0 | OMAP_PIN_OUTPUT),
	OMAP3_MUX(DSS_DATA16, OMAP_MUX_MODE0 | OMAP_PIN_OUTPUT),
	OMAP3_MUX(DSS_DATA17, OMAP_MUX_MODE0 | OMAP_PIN_OUTPUT),
	OMAP3_MUX(DSS_DATA18, OMAP_MUX_MODE0 | OMAP_PIN_OUTPUT),
	OMAP3_MUX(DSS_DATA19, OMAP_MUX_MODE0 | OMAP_PIN_OUTPUT),
	OMAP3_MUX(DSS_DATA20, OMAP_MUX_MODE0 | OMAP_PIN_OUTPUT),
	OMAP3_MUX(DSS_DATA21, OMAP_MUX_MODE0 | OMAP_PIN_OUTPUT),
	OMAP3_MUX(DSS_DATA22, OMAP_MUX_MODE0 | OMAP_PIN_OUTPUT),
	OMAP3_MUX(DSS_DATA23, OMAP_MUX_MODE0 | OMAP_PIN_OUTPUT),

	/* expansion port */
	/* McSPI 1 */
	OMAP3_MUX(MCSPI1_CLK, OMAP_MUX_MODE0 | OMAP_PIN_INPUT),
	OMAP3_MUX(MCSPI1_SIMO, OMAP_MUX_MODE0 | OMAP_PIN_INPUT),
	OMAP3_MUX(MCSPI1_SOMI, OMAP_MUX_MODE0 | OMAP_PIN_INPUT),
	OMAP3_MUX(MCSPI1_CS0, OMAP_MUX_MODE0 | OMAP_PIN_INPUT_PULLDOWN),
	OMAP3_MUX(MCSPI1_CS3, OMAP_MUX_MODE0 | OMAP_PIN_INPUT_PULLDOWN),

	/* HDQ */
	OMAP3_MUX(HDQ_SIO, OMAP_MUX_MODE0 | OMAP_PIN_INPUT),

	/* McSPI4 */
	OMAP3_MUX(MCBSP1_CLKR, OMAP_MUX_MODE1 | OMAP_PIN_INPUT),
	OMAP3_MUX(MCBSP1_DX, OMAP_MUX_MODE1 | OMAP_PIN_INPUT),
	OMAP3_MUX(MCBSP1_DR, OMAP_MUX_MODE1 | OMAP_PIN_INPUT),
	OMAP3_MUX(MCBSP1_FSX, OMAP_MUX_MODE1 | OMAP_PIN_INPUT_PULLUP),

	/* MMC 2 */
	OMAP3_MUX(SDMMC2_DAT4, OMAP_MUX_MODE1 | OMAP_PIN_OUTPUT),
	OMAP3_MUX(SDMMC2_DAT5, OMAP_MUX_MODE1 | OMAP_PIN_OUTPUT),
	OMAP3_MUX(SDMMC2_DAT6, OMAP_MUX_MODE1 | OMAP_PIN_OUTPUT),
	OMAP3_MUX(SDMMC2_DAT7, OMAP_MUX_MODE1 | OMAP_PIN_INPUT),

	/* I2C3 */
	OMAP3_MUX(I2C3_SCL, OMAP_MUX_MODE0 | OMAP_PIN_INPUT),
	OMAP3_MUX(I2C3_SDA, OMAP_MUX_MODE0 | OMAP_PIN_INPUT),

	OMAP3_MUX(MCBSP1_CLKX, OMAP_MUX_MODE4 | OMAP_PIN_OUTPUT),
	OMAP3_MUX(MCBSP_CLKS, OMAP_MUX_MODE4 | OMAP_PIN_OUTPUT),
	OMAP3_MUX(MCBSP1_FSR, OMAP_MUX_MODE4 | OMAP_PIN_OUTPUT),

	OMAP3_MUX(GPMC_NCS7, OMAP_MUX_MODE4 | OMAP_PIN_OUTPUT),
	OMAP3_MUX(GPMC_NCS3, OMAP_MUX_MODE4 | OMAP_PIN_OUTPUT),

	/* TPS IRQ */
	OMAP3_MUX(SYS_NIRQ, OMAP_MUX_MODE0 | OMAP_WAKEUP_EN | \
			OMAP_PIN_INPUT_PULLUP),

	{ .reg_offset = OMAP_MUX_TERMINATOR },
};
#endif

static void __init devkit8000_init(void)
{
	omap3_mux_init(board_mux, OMAP_PACKAGE_CUS);
	omap_serial_init();

	omap_dm9000_init();

	devkit8000_i2c_init();
	platform_add_devices(devkit8000_devices,
			ARRAY_SIZE(devkit8000_devices));

	omap_display_init(&devkit8000_dss_data);

	omap_ads7846_init(2, OMAP3_DEVKIT_TS_GPIO, 0, NULL);

	usb_musb_init(NULL);
	usbhs_init(&usbhs_bdata);
	omap_nand_flash_init(NAND_BUSWIDTH_16, devkit8000_nand_partitions,
			     ARRAY_SIZE(devkit8000_nand_partitions));

	/* Ensure SDRC pins are mux'd for self-refresh */
	omap_mux_init_signal("sdrc_cke0", OMAP_PIN_OUTPUT);
	omap_mux_init_signal("sdrc_cke1", OMAP_PIN_OUTPUT);
}

MACHINE_START(DEVKIT8000, "OMAP3 Devkit8000")
	.boot_params	= 0x80000100,
	.reserve	= omap_reserve,
	.map_io		= omap3_map_io,
	.init_early	= devkit8000_init_early,
	.init_irq	= devkit8000_init_irq,
	.init_machine	= devkit8000_init,
	.timer		= &omap_timer,
MACHINE_END<|MERGE_RESOLUTION|>--- conflicted
+++ resolved
@@ -60,11 +60,6 @@
 #include "hsmmc.h"
 #include "timer-gp.h"
 #include "common-board-devices.h"
-<<<<<<< HEAD
-
-#define NAND_BLOCK_SIZE		SZ_128K
-=======
->>>>>>> 56299378
 
 #define OMAP_DM9000_GPIO_IRQ	25
 #define OMAP3_DEVKIT_TS_GPIO	27
