--- conflicted
+++ resolved
@@ -53,15 +53,6 @@
 	default y
 	depends on BUG
 
-<<<<<<< HEAD
-config GENERIC_CLOCKEVENTS
-=======
-# Used in kernel/irq/manage.c and include/linux/irq.h
-config IRQ_RELEASE_METHOD
->>>>>>> b80fe101
-	bool
-	default y
-
 config HZ
 	int
 	default 100
