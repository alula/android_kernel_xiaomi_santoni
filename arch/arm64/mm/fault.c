/*
 * Based on arch/arm/mm/fault.c
 *
 * Copyright (C) 1995  Linus Torvalds
 * Copyright (C) 1995-2004 Russell King
 * Copyright (C) 2012 ARM Ltd.
 *
 * This program is free software; you can redistribute it and/or modify
 * it under the terms of the GNU General Public License version 2 as
 * published by the Free Software Foundation.
 *
 * This program is distributed in the hope that it will be useful,
 * but WITHOUT ANY WARRANTY; without even the implied warranty of
 * MERCHANTABILITY or FITNESS FOR A PARTICULAR PURPOSE.  See the
 * GNU General Public License for more details.
 *
 * You should have received a copy of the GNU General Public License
 * along with this program.  If not, see <http://www.gnu.org/licenses/>.
 */

#include <linux/module.h>
#include <linux/signal.h>
#include <linux/mm.h>
#include <linux/hardirq.h>
#include <linux/init.h>
#include <linux/kprobes.h>
#include <linux/uaccess.h>
#include <linux/page-flags.h>
#include <linux/sched.h>
#include <linux/highmem.h>
#include <linux/perf_event.h>

#include <asm/cpufeature.h>
#include <asm/exception.h>
#include <asm/debug-monitors.h>
#include <asm/esr.h>
#include <asm/sysreg.h>
#include <asm/system_misc.h>
#include <asm/pgtable.h>
#include <asm/tlbflush.h>
#include <asm/edac.h>

#include <trace/events/exception.h>

static const char *fault_name(unsigned int esr);

/*
 * Dump out the page tables associated with 'addr' in mm 'mm'.
 */
void show_pte(struct mm_struct *mm, unsigned long addr)
{
	pgd_t *pgd;

	if (!mm)
		mm = &init_mm;

	pr_alert("pgd = %p\n", mm->pgd);
	pgd = pgd_offset(mm, addr);
	pr_alert("[%08lx] *pgd=%016llx", addr, pgd_val(*pgd));

	do {
		pud_t *pud;
		pmd_t *pmd;
		pte_t *pte;

		if (pgd_none(*pgd) || pgd_bad(*pgd))
			break;

		pud = pud_offset(pgd, addr);
		printk(", *pud=%016llx", pud_val(*pud));
		if (pud_none(*pud) || pud_bad(*pud))
			break;

		pmd = pmd_offset(pud, addr);
		printk(", *pmd=%016llx", pmd_val(*pmd));
		if (pmd_none(*pmd) || pmd_bad(*pmd))
			break;

		pte = pte_offset_map(pmd, addr);
		printk(", *pte=%016llx", pte_val(*pte));
		pte_unmap(pte);
	} while(0);

	printk("\n");
}

static bool is_el1_instruction_abort(unsigned int esr)
{
	return ESR_ELx_EC(esr) == ESR_ELx_EC_IABT_CUR;
}

/*
 * The kernel tried to access some page that wasn't present.
 */
static void __do_kernel_fault(struct mm_struct *mm, unsigned long addr,
			      unsigned int esr, struct pt_regs *regs)
{
	/*
	 * Are we prepared to handle this kernel fault?
	 * We are almost certainly not prepared to handle instruction faults.
	 */
	if (!is_el1_instruction_abort(esr) && fixup_exception(regs))
		return;

	/*
	 * No handler, we'll have to terminate things with extreme prejudice.
	 */
	bust_spinlocks(1);
	pr_alert("Unable to handle kernel %s at virtual address %08lx\n",
		 (addr < PAGE_SIZE) ? "NULL pointer dereference" :
		 "paging request", addr);

	show_pte(mm, addr);
	die("Oops", regs, esr);
	bust_spinlocks(0);
	do_exit(SIGKILL);
}

/*
 * Something tried to access memory that isn't in our memory map. User mode
 * accesses just cause a SIGSEGV
 */
static void __do_user_fault(struct task_struct *tsk, unsigned long addr,
			    unsigned int esr, unsigned int sig, int code,
			    struct pt_regs *regs)
{
	struct siginfo si;

	trace_user_fault(tsk, addr, esr);

	if (show_unhandled_signals && unhandled_signal(tsk, sig) &&
	    printk_ratelimit()) {
		pr_info("%s[%d]: unhandled %s (%d) at 0x%08lx, esr 0x%03x\n",
			tsk->comm, task_pid_nr(tsk), fault_name(esr), sig,
			addr, esr);
		show_pte(tsk->mm, addr);
		show_regs(regs);
	}

	tsk->thread.fault_address = addr;
	tsk->thread.fault_code = esr;
	si.si_signo = sig;
	si.si_errno = 0;
	si.si_code = code;
	si.si_addr = (void __user *)addr;
	force_sig_info(sig, &si, tsk);
}

static void do_bad_area(unsigned long addr, unsigned int esr, struct pt_regs *regs)
{
	struct task_struct *tsk = current;
	struct mm_struct *mm = tsk->active_mm;

	/*
	 * If we are in kernel mode at this point, we have no context to
	 * handle this fault with.
	 */
	if (user_mode(regs))
		__do_user_fault(tsk, addr, esr, SIGSEGV, SEGV_MAPERR, regs);
	else
		__do_kernel_fault(mm, addr, esr, regs);
}

#define VM_FAULT_BADMAP		0x010000
#define VM_FAULT_BADACCESS	0x020000

static int __do_page_fault(struct mm_struct *mm, unsigned long addr,
			   unsigned int mm_flags, unsigned long vm_flags,
			   struct task_struct *tsk)
{
	struct vm_area_struct *vma;
	int fault;

	vma = find_vma(mm, addr);
	fault = VM_FAULT_BADMAP;
	if (unlikely(!vma))
		goto out;
	if (unlikely(vma->vm_start > addr))
		goto check_stack;

	/*
	 * Ok, we have a good vm_area for this memory access, so we can handle
	 * it.
	 */
good_area:
	/*
	 * Check that the permissions on the VMA allow for the fault which
	 * occurred. If we encountered a write or exec fault, we must have
	 * appropriate permissions, otherwise we allow any permission.
	 */
	if (!(vma->vm_flags & vm_flags)) {
		fault = VM_FAULT_BADACCESS;
		goto out;
	}

	return handle_mm_fault(mm, vma, addr & PAGE_MASK, mm_flags);

check_stack:
	if (vma->vm_flags & VM_GROWSDOWN && !expand_stack(vma, addr))
		goto good_area;
out:
	return fault;
}

static inline bool is_permission_fault(unsigned int esr, struct pt_regs *regs)
{
	unsigned int ec       = ESR_ELx_EC(esr);
	unsigned int fsc_type = esr & ESR_ELx_FSC_TYPE;

	if (ec != ESR_ELx_EC_DABT_CUR && ec != ESR_ELx_EC_IABT_CUR)
		return false;

	if (system_uses_ttbr0_pan())
		return fsc_type == ESR_ELx_FSC_FAULT &&
			(regs->pstate & PSR_PAN_BIT);
	else
		return fsc_type == ESR_ELx_FSC_PERM;
}

static bool is_el0_instruction_abort(unsigned int esr)
{
	return ESR_ELx_EC(esr) == ESR_ELx_EC_IABT_LOW;
}

static int __kprobes do_page_fault(unsigned long addr, unsigned int esr,
				   struct pt_regs *regs)
{
	struct task_struct *tsk;
	struct mm_struct *mm;
	int fault, sig, code;
	unsigned long vm_flags = VM_READ | VM_WRITE | VM_EXEC;
	unsigned int mm_flags = FAULT_FLAG_ALLOW_RETRY | FAULT_FLAG_KILLABLE;

	tsk = current;
	mm  = tsk->mm;

	/* Enable interrupts if they were enabled in the parent context. */
	if (interrupts_enabled(regs))
		local_irq_enable();

	/*
	 * If we're in an interrupt or have no user context, we must not take
	 * the fault.
	 */
	if (in_atomic() || !mm)
		goto no_context;

	if (user_mode(regs))
		mm_flags |= FAULT_FLAG_USER;

	if (is_el0_instruction_abort(esr)) {
		vm_flags = VM_EXEC;
<<<<<<< HEAD
	} else if (((esr & ESR_EL1_WRITE) && !(esr & ESR_EL1_CM)) ||
			((esr & ESR_EL1_CM) && !(mm_flags & FAULT_FLAG_USER))) {
=======
	} else if ((esr & ESR_ELx_WNR) && !(esr & ESR_ELx_CM)) {
>>>>>>> 1203868f
		vm_flags = VM_WRITE;
		mm_flags |= FAULT_FLAG_WRITE;
	}

	if (addr < USER_DS && is_permission_fault(esr, regs)) {
		/* regs->orig_addr_limit may be 0 if we entered from EL0 */
		if (regs->orig_addr_limit == KERNEL_DS)
			die("Accessing user space memory with fs=KERNEL_DS", regs, esr);

		if (is_el1_instruction_abort(esr))
			die("Attempting to execute userspace memory", regs, esr);

		if (!search_exception_tables(regs->pc))
			panic("Accessing user space memory outside uaccess.h routines");
	}

	/*
	 * As per x86, we may deadlock here. However, since the kernel only
	 * validly references user space from well defined areas of the code,
	 * we can bug out early if this is from code which shouldn't.
	 */
	if (!down_read_trylock(&mm->mmap_sem)) {
		if (!user_mode(regs) && !search_exception_tables(regs->pc))
			goto no_context;
retry:
		down_read(&mm->mmap_sem);
	} else {
		/*
		 * The above down_read_trylock() might have succeeded in which
		 * case, we'll have missed the might_sleep() from down_read().
		 */
		might_sleep();
#ifdef CONFIG_DEBUG_VM
		if (!user_mode(regs) && !search_exception_tables(regs->pc))
			goto no_context;
#endif
	}

	fault = __do_page_fault(mm, addr, mm_flags, vm_flags, tsk);

	/*
	 * If we need to retry but a fatal signal is pending, handle the
	 * signal first. We do not need to release the mmap_sem because it
	 * would already be released in __lock_page_or_retry in mm/filemap.c.
	 */
	if ((fault & VM_FAULT_RETRY) && fatal_signal_pending(current))
		return 0;

	/*
	 * Major/minor page fault accounting is only done on the initial
	 * attempt. If we go through a retry, it is extremely likely that the
	 * page will be found in page cache at that point.
	 */

	perf_sw_event(PERF_COUNT_SW_PAGE_FAULTS, 1, regs, addr);
	if (mm_flags & FAULT_FLAG_ALLOW_RETRY) {
		if (fault & VM_FAULT_MAJOR) {
			tsk->maj_flt++;
			perf_sw_event(PERF_COUNT_SW_PAGE_FAULTS_MAJ, 1, regs,
				      addr);
		} else {
			tsk->min_flt++;
			perf_sw_event(PERF_COUNT_SW_PAGE_FAULTS_MIN, 1, regs,
				      addr);
		}
		if (fault & VM_FAULT_RETRY) {
			/*
			 * Clear FAULT_FLAG_ALLOW_RETRY to avoid any risk of
			 * starvation.
			 */
			mm_flags &= ~FAULT_FLAG_ALLOW_RETRY;
			mm_flags |= FAULT_FLAG_TRIED;
			goto retry;
		}
	}

	up_read(&mm->mmap_sem);

	/*
	 * Handle the "normal" case first - VM_FAULT_MAJOR / VM_FAULT_MINOR
	 */
	if (likely(!(fault & (VM_FAULT_ERROR | VM_FAULT_BADMAP |
			      VM_FAULT_BADACCESS))))
		return 0;

	/*
	 * If we are in kernel mode at this point, we have no context to
	 * handle this fault with.
	 */
	if (!user_mode(regs))
		goto no_context;

	if (fault & VM_FAULT_OOM) {
		/*
		 * We ran out of memory, call the OOM killer, and return to
		 * userspace (which will retry the fault, or kill us if we got
		 * oom-killed).
		 */
		pagefault_out_of_memory();
		return 0;
	}

	if (fault & VM_FAULT_SIGBUS) {
		/*
		 * We had some memory, but were unable to successfully fix up
		 * this page fault.
		 */
		sig = SIGBUS;
		code = BUS_ADRERR;
	} else {
		/*
		 * Something tried to access memory that isn't in our memory
		 * map.
		 */
		sig = SIGSEGV;
		code = fault == VM_FAULT_BADACCESS ?
			SEGV_ACCERR : SEGV_MAPERR;
	}

	__do_user_fault(tsk, addr, esr, sig, code, regs);
	return 0;

no_context:
	__do_kernel_fault(mm, addr, esr, regs);
	return 0;
}

/*
 * First Level Translation Fault Handler
 *
 * We enter here because the first level page table doesn't contain a valid
 * entry for the address.
 *
 * If the address is in kernel space (>= TASK_SIZE), then we are probably
 * faulting in the vmalloc() area.
 *
 * If the init_task's first level page tables contains the relevant entry, we
 * copy the it to this task.  If not, we send the process a signal, fixup the
 * exception, or oops the kernel.
 *
 * NOTE! We MUST NOT take any locks for this case. We may be in an interrupt
 * or a critical region, and should only copy the information from the master
 * page table, nothing more.
 */
static int __kprobes do_translation_fault(unsigned long addr,
					  unsigned int esr,
					  struct pt_regs *regs)
{
	if (addr < TASK_SIZE)
		return do_page_fault(addr, esr, regs);

	do_bad_area(addr, esr, regs);
	return 0;
}

/*
 * This abort handler always returns "fault".
 */
static int do_bad(unsigned long addr, unsigned int esr, struct pt_regs *regs)
{
	arm64_check_cache_ecc(NULL);
	return 1;
}

static const struct fault_info {
	int	(*fn)(unsigned long addr, unsigned int esr, struct pt_regs *regs);
	int	sig;
	int	code;
	const char *name;
} fault_info[] = {
	{ do_bad,		SIGBUS,  0,		"ttbr address size fault"	},
	{ do_bad,		SIGBUS,  0,		"level 1 address size fault"	},
	{ do_bad,		SIGBUS,  0,		"level 2 address size fault"	},
	{ do_bad,		SIGBUS,  0,		"level 3 address size fault"	},
	{ do_translation_fault,	SIGSEGV, SEGV_MAPERR,	"input address range fault"	},
	{ do_translation_fault,	SIGSEGV, SEGV_MAPERR,	"level 1 translation fault"	},
	{ do_translation_fault,	SIGSEGV, SEGV_MAPERR,	"level 2 translation fault"	},
	{ do_page_fault,	SIGSEGV, SEGV_MAPERR,	"level 3 translation fault"	},
	{ do_bad,		SIGBUS,  0,		"reserved access flag fault"	},
	{ do_page_fault,	SIGSEGV, SEGV_ACCERR,	"level 1 access flag fault"	},
	{ do_page_fault,	SIGSEGV, SEGV_ACCERR,	"level 2 access flag fault"	},
	{ do_page_fault,	SIGSEGV, SEGV_ACCERR,	"level 3 access flag fault"	},
	{ do_bad,		SIGBUS,  0,		"reserved permission fault"	},
	{ do_page_fault,	SIGSEGV, SEGV_ACCERR,	"level 1 permission fault"	},
	{ do_page_fault,	SIGSEGV, SEGV_ACCERR,	"level 2 permission fault"	},
	{ do_page_fault,	SIGSEGV, SEGV_ACCERR,	"level 3 permission fault"	},
	{ do_bad,		SIGBUS,  0,		"synchronous external abort"	},
	{ do_bad,		SIGBUS,  0,		"asynchronous external abort"	},
	{ do_bad,		SIGBUS,  0,		"unknown 18"			},
	{ do_bad,		SIGBUS,  0,		"unknown 19"			},
	{ do_bad,		SIGBUS,  0,		"synchronous abort (translation table walk)" },
	{ do_bad,		SIGBUS,  0,		"synchronous abort (translation table walk)" },
	{ do_bad,		SIGBUS,  0,		"synchronous abort (translation table walk)" },
	{ do_bad,		SIGBUS,  0,		"synchronous abort (translation table walk)" },
	{ do_bad,		SIGBUS,  0,		"synchronous parity error"	},
	{ do_bad,		SIGBUS,  0,		"asynchronous parity error"	},
	{ do_bad,		SIGBUS,  0,		"unknown 26"			},
	{ do_bad,		SIGBUS,  0,		"unknown 27"			},
	{ do_bad,		SIGBUS,  0,		"synchronous parity error (translation table walk" },
	{ do_bad,		SIGBUS,  0,		"synchronous parity error (translation table walk" },
	{ do_bad,		SIGBUS,  0,		"synchronous parity error (translation table walk" },
	{ do_bad,		SIGBUS,  0,		"synchronous parity error (translation table walk" },
	{ do_bad,		SIGBUS,  0,		"unknown 32"			},
	{ do_bad,		SIGBUS,  BUS_ADRALN,	"alignment fault"		},
	{ do_bad,		SIGBUS,  0,		"debug event"			},
	{ do_bad,		SIGBUS,  0,		"unknown 35"			},
	{ do_bad,		SIGBUS,  0,		"unknown 36"			},
	{ do_bad,		SIGBUS,  0,		"unknown 37"			},
	{ do_bad,		SIGBUS,  0,		"unknown 38"			},
	{ do_bad,		SIGBUS,  0,		"unknown 39"			},
	{ do_bad,		SIGBUS,  0,		"unknown 40"			},
	{ do_bad,		SIGBUS,  0,		"unknown 41"			},
	{ do_bad,		SIGBUS,  0,		"unknown 42"			},
	{ do_bad,		SIGBUS,  0,		"unknown 43"			},
	{ do_bad,		SIGBUS,  0,		"unknown 44"			},
	{ do_bad,		SIGBUS,  0,		"unknown 45"			},
	{ do_bad,		SIGBUS,  0,		"unknown 46"			},
	{ do_bad,		SIGBUS,  0,		"unknown 47"			},
	{ do_bad,		SIGBUS,  0,		"unknown 48"			},
	{ do_bad,		SIGBUS,  0,		"unknown 49"			},
	{ do_bad,		SIGBUS,  0,		"unknown 50"			},
	{ do_bad,		SIGBUS,  0,		"unknown 51"			},
	{ do_bad,		SIGBUS,  0,		"implementation fault (lockdown abort)" },
	{ do_bad,		SIGBUS,  0,		"unknown 53"			},
	{ do_bad,		SIGBUS,  0,		"unknown 54"			},
	{ do_bad,		SIGBUS,  0,		"unknown 55"			},
	{ do_bad,		SIGBUS,  0,		"unknown 56"			},
	{ do_bad,		SIGBUS,  0,		"unknown 57"			},
	{ do_bad,		SIGBUS,  0,		"implementation fault (coprocessor abort)" },
	{ do_bad,		SIGBUS,  0,		"unknown 59"			},
	{ do_bad,		SIGBUS,  0,		"unknown 60"			},
	{ do_bad,		SIGBUS,  0,		"unknown 61"			},
	{ do_bad,		SIGBUS,  0,		"unknown 62"			},
	{ do_bad,		SIGBUS,  0,		"unknown 63"			},
};

static const char *fault_name(unsigned int esr)
{
	const struct fault_info *inf = fault_info + (esr & 63);
	return inf->name;
}

/*
 * Dispatch a data abort to the relevant handler.
 */
asmlinkage void __exception do_mem_abort(unsigned long addr, unsigned int esr,
					 struct pt_regs *regs)
{
	const struct fault_info *inf = fault_info + (esr & 63);
	struct siginfo info;

	if (!inf->fn(addr, esr, regs))
		return;

	pr_alert("Unhandled fault: %s (0x%08x) at 0x%016lx\n",
		 inf->name, esr, addr);

	info.si_signo = inf->sig;
	info.si_errno = 0;
	info.si_code  = inf->code;
	info.si_addr  = (void __user *)addr;
	arm64_notify_die("", regs, &info, esr);
}

/*
 * Handle stack alignment exceptions.
 */
asmlinkage void __exception do_sp_pc_abort(unsigned long addr,
					   unsigned int esr,
					   struct pt_regs *regs)
{
	struct siginfo info;

	info.si_signo = SIGBUS;
	info.si_errno = 0;
	info.si_code  = BUS_ADRALN;
	info.si_addr  = (void __user *)addr;
	arm64_notify_die("SP or PC abort", regs, &info, esr);
}

static struct fault_info debug_fault_info[] = {
	{ do_bad,	SIGTRAP,	TRAP_HWBKPT,	"hardware breakpoint"	},
	{ do_bad,	SIGTRAP,	TRAP_HWBKPT,	"hardware single-step"	},
	{ do_bad,	SIGTRAP,	TRAP_HWBKPT,	"hardware watchpoint"	},
	{ do_bad,	SIGBUS,		0,		"unknown 3"		},
	{ do_bad,	SIGTRAP,	TRAP_BRKPT,	"aarch32 BKPT"		},
	{ do_bad,	SIGTRAP,	0,		"aarch32 vector catch"	},
	{ do_bad,	SIGTRAP,	TRAP_BRKPT,	"aarch64 BRK"		},
	{ do_bad,	SIGBUS,		0,		"unknown 7"		},
};

void __init hook_debug_fault_code(int nr,
				  int (*fn)(unsigned long, unsigned int, struct pt_regs *),
				  int sig, int code, const char *name)
{
	BUG_ON(nr < 0 || nr >= ARRAY_SIZE(debug_fault_info));

	debug_fault_info[nr].fn		= fn;
	debug_fault_info[nr].sig	= sig;
	debug_fault_info[nr].code	= code;
	debug_fault_info[nr].name	= name;
}

asmlinkage int __exception do_debug_exception(unsigned long addr,
					      unsigned int esr,
					      struct pt_regs *regs)
{
	const struct fault_info *inf = debug_fault_info + DBG_ESR_EVT(esr);
	struct siginfo info;

	if (!inf->fn(addr, esr, regs))
		return 1;

	pr_alert("Unhandled debug exception: %s (0x%08x) at 0x%016lx\n",
		 inf->name, esr, addr);

	info.si_signo = inf->sig;
	info.si_errno = 0;
	info.si_code  = inf->code;
	info.si_addr  = (void __user *)addr;
	arm64_notify_die("", regs, &info, 0);

	return 0;
}

#ifdef CONFIG_ARM64_PAN
void cpu_enable_pan(void *__unused)
{
	config_sctlr_el1(SCTLR_EL1_SPAN, 0);
}
#endif /* CONFIG_ARM64_PAN */

#ifdef CONFIG_ARM64_UAO
/*
 * Kernel threads have fs=KERNEL_DS by default, and don't need to call
 * set_fs(), devtmpfs in particular relies on this behaviour.
 * We need to enable the feature at runtime (instead of adding it to
 * PSR_MODE_EL1h) as the feature may not be implemented by the cpu.
 */
void cpu_enable_uao(void *__unused)
{
	asm(SET_PSTATE_UAO(1));
}
#endif /* CONFIG_ARM64_UAO */<|MERGE_RESOLUTION|>--- conflicted
+++ resolved
@@ -250,12 +250,8 @@
 
 	if (is_el0_instruction_abort(esr)) {
 		vm_flags = VM_EXEC;
-<<<<<<< HEAD
-	} else if (((esr & ESR_EL1_WRITE) && !(esr & ESR_EL1_CM)) ||
-			((esr & ESR_EL1_CM) && !(mm_flags & FAULT_FLAG_USER))) {
-=======
-	} else if ((esr & ESR_ELx_WNR) && !(esr & ESR_ELx_CM)) {
->>>>>>> 1203868f
+	} else if (((esr & ESR_ELx_WNR) && !(esr & ESR_ELx_CM)) ||
+			((esr & ESR_ELx_CM) && !(mm_flags & FAULT_FLAG_USER))) {
 		vm_flags = VM_WRITE;
 		mm_flags |= FAULT_FLAG_WRITE;
 	}
