CONFIG_LOCALVERSION="-perf"
<<<<<<< HEAD
=======
CONFIG_SYSVIPC=y
>>>>>>> a74a42c2
# CONFIG_USELIB is not set
CONFIG_AUDIT=y
# CONFIG_AUDITSYSCALL is not set
CONFIG_NO_HZ=y
CONFIG_HIGH_RES_TIMERS=y
CONFIG_IRQ_TIME_ACCOUNTING=y
CONFIG_TASKSTATS=y
CONFIG_TASK_XACCT=y
CONFIG_TASK_IO_ACCOUNTING=y
CONFIG_RCU_FAST_NO_HZ=y
CONFIG_IKCONFIG=y
CONFIG_IKCONFIG_PROC=y
CONFIG_LOG_CPU_MAX_BUF_SHIFT=15
CONFIG_CGROUPS=y
CONFIG_CGROUP_FREEZER=y
CONFIG_CGROUP_CPUACCT=y
CONFIG_RESOURCE_COUNTERS=y
CONFIG_CGROUP_SCHED=y
CONFIG_RT_GROUP_SCHED=y
CONFIG_SCHED_HMP=y
CONFIG_NAMESPACES=y
# CONFIG_UTS_NS is not set
# CONFIG_PID_NS is not set
CONFIG_RELAY=y
CONFIG_BLK_DEV_INITRD=y
CONFIG_RD_BZIP2=y
CONFIG_RD_LZMA=y
CONFIG_CC_OPTIMIZE_FOR_SIZE=y
CONFIG_KALLSYMS_ALL=y
CONFIG_EMBEDDED=y
# CONFIG_SLUB_DEBUG is not set
CONFIG_PROFILING=y
CONFIG_CC_STACKPROTECTOR_STRONG=y
CONFIG_ARCH_MMAP_RND_COMPAT_BITS=16
CONFIG_MODULES=y
CONFIG_MODULE_UNLOAD=y
CONFIG_MODULE_FORCE_UNLOAD=y
CONFIG_MODVERSIONS=y
CONFIG_MODULE_SIG=y
CONFIG_MODULE_SIG_FORCE=y
CONFIG_MODULE_SIG_SHA512=y
CONFIG_PARTITION_ADVANCED=y
CONFIG_ARCH_MSM=y
CONFIG_ARCH_MSM8996=y
CONFIG_PCI_MSM=y
CONFIG_ENABLE_FP_SIMD_SETTINGS=y
CONFIG_MSM_APP_SETTINGS=y
CONFIG_SCHED_MC=y
CONFIG_PREEMPT=y
CONFIG_CMA=y
CONFIG_CMA_DEBUGFS=y
CONFIG_ZSMALLOC=y
CONFIG_BALANCE_ANON_FILE_RECLAIM=y
CONFIG_FORCE_ALLOC_FROM_DMA_ZONE=y
CONFIG_SECCOMP=y
CONFIG_ARMV8_DEPRECATED=y
CONFIG_SWP_EMULATION=y
CONFIG_BUILD_ARM64_APPENDED_DTB_IMAGE=y
# CONFIG_CORE_DUMP_DEFAULT_ELF_HEADERS is not set
CONFIG_COMPAT=y
CONFIG_PM_AUTOSLEEP=y
CONFIG_PM_WAKELOCKS=y
CONFIG_PM_WAKELOCKS_LIMIT=0
# CONFIG_PM_WAKELOCKS_GC is not set
CONFIG_PM_RUNTIME=y
CONFIG_CPU_IDLE=y
CONFIG_CPU_FREQ=y
CONFIG_SCHED_FREQ_INPUT=y
CONFIG_CPU_FREQ_GOV_POWERSAVE=y
CONFIG_CPU_FREQ_GOV_USERSPACE=y
CONFIG_CPU_FREQ_GOV_ONDEMAND=y
CONFIG_CPU_FREQ_GOV_INTERACTIVE=y
CONFIG_CPU_FREQ_GOV_CONSERVATIVE=y
CONFIG_CPU_BOOST=y
CONFIG_NET=y
CONFIG_PACKET=y
CONFIG_UNIX=y
CONFIG_XFRM_USER=y
CONFIG_XFRM_STATISTICS=y
CONFIG_NET_KEY=y
CONFIG_INET=y
CONFIG_IP_MULTICAST=y
CONFIG_IP_ADVANCED_ROUTER=y
CONFIG_IP_MULTIPLE_TABLES=y
CONFIG_IP_ROUTE_VERBOSE=y
CONFIG_IP_PNP=y
CONFIG_IP_PNP_DHCP=y
CONFIG_INET_AH=y
CONFIG_INET_ESP=y
CONFIG_INET_IPCOMP=y
# CONFIG_INET_XFRM_MODE_BEET is not set
# CONFIG_INET_LRO is not set
CONFIG_INET_DIAG_DESTROY=y
CONFIG_IPV6=y
CONFIG_IPV6_ROUTER_PREF=y
CONFIG_IPV6_ROUTE_INFO=y
CONFIG_IPV6_OPTIMISTIC_DAD=y
CONFIG_INET6_AH=y
CONFIG_INET6_ESP=y
CONFIG_INET6_IPCOMP=y
CONFIG_IPV6_MIP6=y
CONFIG_IPV6_MULTIPLE_TABLES=y
CONFIG_IPV6_SUBTREES=y
CONFIG_NETFILTER=y
CONFIG_NF_CONNTRACK=y
CONFIG_NF_CONNTRACK_SECMARK=y
CONFIG_NF_CONNTRACK_EVENTS=y
CONFIG_NF_CT_PROTO_DCCP=y
CONFIG_NF_CT_PROTO_SCTP=y
CONFIG_NF_CT_PROTO_UDPLITE=y
CONFIG_NF_CONNTRACK_AMANDA=y
CONFIG_NF_CONNTRACK_FTP=y
CONFIG_NF_CONNTRACK_H323=y
CONFIG_NF_CONNTRACK_IRC=y
CONFIG_NF_CONNTRACK_NETBIOS_NS=y
CONFIG_NF_CONNTRACK_PPTP=y
CONFIG_NF_CONNTRACK_SANE=y
CONFIG_NF_CONNTRACK_TFTP=y
CONFIG_NF_CT_NETLINK=y
CONFIG_NETFILTER_XT_TARGET_CLASSIFY=y
CONFIG_NETFILTER_XT_TARGET_CONNMARK=y
CONFIG_NETFILTER_XT_TARGET_CONNSECMARK=y
CONFIG_NETFILTER_XT_TARGET_IDLETIMER=y
CONFIG_NETFILTER_XT_TARGET_HARDIDLETIMER=y
CONFIG_NETFILTER_XT_TARGET_LOG=y
CONFIG_NETFILTER_XT_TARGET_MARK=y
CONFIG_NETFILTER_XT_TARGET_NFLOG=y
CONFIG_NETFILTER_XT_TARGET_NFQUEUE=y
CONFIG_NETFILTER_XT_TARGET_NOTRACK=y
CONFIG_NETFILTER_XT_TARGET_TEE=y
CONFIG_NETFILTER_XT_TARGET_TPROXY=y
CONFIG_NETFILTER_XT_TARGET_TRACE=y
CONFIG_NETFILTER_XT_TARGET_SECMARK=y
CONFIG_NETFILTER_XT_TARGET_TCPMSS=y
CONFIG_NETFILTER_XT_MATCH_COMMENT=y
CONFIG_NETFILTER_XT_MATCH_CONNLIMIT=y
CONFIG_NETFILTER_XT_MATCH_CONNMARK=y
CONFIG_NETFILTER_XT_MATCH_CONNTRACK=y
CONFIG_NETFILTER_XT_MATCH_DSCP=y
CONFIG_NETFILTER_XT_MATCH_ESP=y
CONFIG_NETFILTER_XT_MATCH_HASHLIMIT=y
CONFIG_NETFILTER_XT_MATCH_HELPER=y
CONFIG_NETFILTER_XT_MATCH_IPRANGE=y
# CONFIG_NETFILTER_XT_MATCH_L2TP is not set
CONFIG_NETFILTER_XT_MATCH_LENGTH=y
CONFIG_NETFILTER_XT_MATCH_LIMIT=y
CONFIG_NETFILTER_XT_MATCH_MAC=y
CONFIG_NETFILTER_XT_MATCH_MARK=y
CONFIG_NETFILTER_XT_MATCH_MULTIPORT=y
CONFIG_NETFILTER_XT_MATCH_POLICY=y
CONFIG_NETFILTER_XT_MATCH_PKTTYPE=y
CONFIG_NETFILTER_XT_MATCH_QTAGUID=y
CONFIG_NETFILTER_XT_MATCH_QUOTA=y
CONFIG_NETFILTER_XT_MATCH_QUOTA2=y
CONFIG_NETFILTER_XT_MATCH_SOCKET=y
CONFIG_NETFILTER_XT_MATCH_STATE=y
CONFIG_NETFILTER_XT_MATCH_STATISTIC=y
CONFIG_NETFILTER_XT_MATCH_STRING=y
CONFIG_NETFILTER_XT_MATCH_TIME=y
CONFIG_NETFILTER_XT_MATCH_U32=y
CONFIG_NF_CONNTRACK_IPV4=y
CONFIG_IP_NF_IPTABLES=y
CONFIG_IP_NF_MATCH_AH=y
CONFIG_IP_NF_MATCH_ECN=y
CONFIG_IP_NF_MATCH_RPFILTER=y
CONFIG_IP_NF_MATCH_TTL=y
CONFIG_IP_NF_FILTER=y
CONFIG_IP_NF_TARGET_REJECT=y
CONFIG_IP_NF_NAT=y
CONFIG_IP_NF_TARGET_MASQUERADE=y
CONFIG_IP_NF_TARGET_NETMAP=y
CONFIG_IP_NF_TARGET_REDIRECT=y
CONFIG_IP_NF_MANGLE=y
CONFIG_IP_NF_RAW=y
CONFIG_IP_NF_SECURITY=y
CONFIG_IP_NF_ARPTABLES=y
CONFIG_IP_NF_ARPFILTER=y
CONFIG_IP_NF_ARP_MANGLE=y
CONFIG_NF_CONNTRACK_IPV6=y
CONFIG_IP6_NF_IPTABLES=y
CONFIG_IP6_NF_MATCH_RPFILTER=y
CONFIG_IP6_NF_FILTER=y
CONFIG_IP6_NF_TARGET_REJECT=y
CONFIG_IP6_NF_MANGLE=y
CONFIG_IP6_NF_RAW=y
CONFIG_BRIDGE_NF_EBTABLES=y
CONFIG_BRIDGE_EBT_BROUTE=y
CONFIG_L2TP=y
CONFIG_L2TP_DEBUGFS=y
CONFIG_L2TP_V3=y
CONFIG_L2TP_IP=y
CONFIG_L2TP_ETH=y
CONFIG_BRIDGE=y
CONFIG_NET_SCHED=y
CONFIG_NET_SCH_HTB=y
CONFIG_NET_SCH_PRIO=y
CONFIG_NET_SCH_MULTIQ=y
CONFIG_NET_SCH_INGRESS=y
CONFIG_NET_CLS_FW=y
CONFIG_NET_CLS_U32=y
CONFIG_CLS_U32_MARK=y
CONFIG_NET_CLS_FLOW=y
CONFIG_NET_EMATCH=y
CONFIG_NET_EMATCH_CMP=y
CONFIG_NET_EMATCH_NBYTE=y
CONFIG_NET_EMATCH_U32=y
CONFIG_NET_EMATCH_META=y
CONFIG_NET_EMATCH_TEXT=y
CONFIG_NET_CLS_ACT=y
CONFIG_NET_ACT_GACT=y
CONFIG_NET_ACT_MIRRED=y
CONFIG_NET_ACT_SKBEDIT=y
CONFIG_RMNET_DATA=y
CONFIG_RMNET_DATA_FC=y
CONFIG_RMNET_DATA_DEBUG_PKT=y
CONFIG_SOCKEV_NLMCAST=y
CONFIG_BT=y
CONFIG_BT_RFCOMM=y
CONFIG_BT_RFCOMM_TTY=y
CONFIG_BT_BNEP=y
CONFIG_BT_BNEP_MC_FILTER=y
CONFIG_BT_BNEP_PROTO_FILTER=y
CONFIG_BT_HIDP=y
CONFIG_MSM_BT_POWER=y
CONFIG_CFG80211=y
CONFIG_CFG80211_INTERNAL_REGDB=y
CONFIG_RFKILL=y
CONFIG_NFC_NQ=y
CONFIG_IPC_ROUTER=y
CONFIG_IPC_ROUTER_SECURITY=y
CONFIG_FW_LOADER_USER_HELPER_FALLBACK=y
CONFIG_DMA_CMA=y
CONFIG_ZRAM=y
CONFIG_BLK_DEV_LOOP=y
CONFIG_BLK_DEV_RAM=y
CONFIG_BLK_DEV_RAM_SIZE=8192
CONFIG_UID_STAT=y
CONFIG_QSEECOM=y
CONFIG_HDCP_QSEECOM=y
CONFIG_UID_SYS_STATS=y
CONFIG_TI_DRV2667=y
CONFIG_EEPROM_AT24=y
CONFIG_SCSI=y
CONFIG_BLK_DEV_SD=y
CONFIG_CHR_DEV_SG=y
CONFIG_CHR_DEV_SCH=y
CONFIG_SCSI_CONSTANTS=y
CONFIG_SCSI_LOGGING=y
CONFIG_SCSI_SCAN_ASYNC=y
CONFIG_SCSI_UFSHCD=y
CONFIG_SCSI_UFSHCD_PLATFORM=y
CONFIG_SCSI_UFS_QCOM=y
CONFIG_SCSI_UFS_QCOM_ICE=y
CONFIG_MD=y
CONFIG_BLK_DEV_DM=y
CONFIG_DM_CRYPT=y
CONFIG_DM_REQ_CRYPT=y
CONFIG_DM_UEVENT=y
CONFIG_DM_VERITY=y
CONFIG_DM_VERITY_FEC=y
CONFIG_NETDEVICES=y
CONFIG_BONDING=y
CONFIG_DUMMY=y
CONFIG_TUN=y
CONFIG_ATL1C=y
CONFIG_MSM_RMNET_MHI=y
CONFIG_RNDIS_IPA=y
CONFIG_PPP=y
CONFIG_PPP_BSDCOMP=y
CONFIG_PPP_DEFLATE=y
CONFIG_PPP_FILTER=y
CONFIG_PPP_MPPE=y
CONFIG_PPP_MULTILINK=y
CONFIG_PPPOE=y
CONFIG_PPPOL2TP=y
CONFIG_PPPOLAC=y
CONFIG_PPPOPNS=y
CONFIG_PPP_ASYNC=y
CONFIG_PPP_SYNC_TTY=y
CONFIG_USB_USBNET=y
CONFIG_USB_NET_QMI_WWAN=y
CONFIG_WCNSS_MEM_PRE_ALLOC=y
CONFIG_CNSS_CRYPTO=y
CONFIG_ATH_CARDS=y
CONFIG_WIL6210=m
CONFIG_CNSS=y
CONFIG_CNSS_PCI=y
CONFIG_CLD_LL_CORE=y
CONFIG_BUS_AUTO_SUSPEND=y
CONFIG_WLAN_FEATURE_RX_WAKELOCK=y
CONFIG_INPUT_EVDEV=y
CONFIG_INPUT_EVBUG=m
CONFIG_INPUT_KEYRESET=y
CONFIG_KEYBOARD_GPIO=y
# CONFIG_INPUT_MOUSE is not set
CONFIG_INPUT_JOYSTICK=y
CONFIG_JOYSTICK_XPAD=y
CONFIG_INPUT_TABLET=y
CONFIG_INPUT_TOUCHSCREEN=y
CONFIG_TOUCHSCREEN_SYNAPTICS_DSX_CORE_v21=y
CONFIG_TOUCHSCREEN_SYNAPTICS_DSX_FW_UPDATE_v21=y
CONFIG_TOUCHSCREEN_SYNAPTICS_DSX_CORE_v26=y
CONFIG_TOUCHSCREEN_SYNAPTICS_DSX_RMI_DEV_v26=y
CONFIG_TOUCHSCREEN_SYNAPTICS_DSX_FW_UPDATE_v26=y
CONFIG_TOUCHSCREEN_ATMEL_MXT=y
CONFIG_TOUCHSCREEN_ATMEL_MAXTOUCH_TS=y
CONFIG_SECURE_TOUCH=y
CONFIG_TOUCHSCREEN_GEN_VKEYS=y
CONFIG_INPUT_MISC=y
CONFIG_INPUT_HBTP_INPUT=y
CONFIG_INPUT_KEYCHORD=y
CONFIG_INPUT_UINPUT=y
CONFIG_INPUT_GPIO=y
# CONFIG_VT is not set
# CONFIG_LEGACY_PTYS is not set
# CONFIG_DEVMEM is not set
# CONFIG_DEVKMEM is not set
CONFIG_SERIAL_MSM_HS=y
CONFIG_SERIAL_MSM_SMD=y
CONFIG_DIAG_CHAR=y
CONFIG_HW_RANDOM=y
CONFIG_HW_RANDOM_MSM_LEGACY=y
# CONFIG_DEVPORT is not set
CONFIG_MSM_SMD_PKT=y
CONFIG_MSM_ADSPRPC=y
CONFIG_MSM_RDBG=m
CONFIG_I2C_CHARDEV=y
CONFIG_I2C_MSM_V2=y
CONFIG_SLIMBUS_MSM_NGD=y
CONFIG_SOUNDWIRE=y
CONFIG_SPI=y
CONFIG_SPI_QUP=y
CONFIG_SPI_SPIDEV=m
CONFIG_PINCTRL_MSM8996=y
CONFIG_GPIO_SYSFS=y
CONFIG_GPIO_QPNP_PIN=y
CONFIG_SMB1351_USB_CHARGER=y
CONFIG_QPNP_SMBCHARGER=y
CONFIG_QPNP_FG=y
CONFIG_BATTERY_BCL=y
CONFIG_MSM_BCL_CTL=y
CONFIG_MSM_BCL_PERIPHERAL_CTL=y
CONFIG_POWER_RESET_MSM=y
CONFIG_MSM_DLOAD_MODE=y
CONFIG_MSM_PM=y
CONFIG_APSS_CORE_EA=y
CONFIG_MSM_APM=y
CONFIG_SENSORS_EPM_ADC=y
CONFIG_SENSORS_QPNP_ADC_VOLTAGE=y
CONFIG_SENSORS_QPNP_ADC_CURRENT=y
CONFIG_THERMAL=y
CONFIG_THERMAL_TSENS8974=y
CONFIG_LIMITS_MONITOR=y
CONFIG_LIMITS_LITE_HW=y
CONFIG_THERMAL_MONITOR=y
CONFIG_THERMAL_QPNP=y
CONFIG_THERMAL_QPNP_ADC_TM=y
CONFIG_WCD9330_CODEC=y
CONFIG_WCD9335_CODEC=y
CONFIG_REGULATOR=y
CONFIG_REGULATOR_FIXED_VOLTAGE=y
CONFIG_REGULATOR_PROXY_CONSUMER=y
CONFIG_REGULATOR_STUB=y
CONFIG_REGULATOR_FAN53555=y
CONFIG_REGULATOR_MEM_ACC=y
CONFIG_REGULATOR_RPM_SMD=y
CONFIG_REGULATOR_QPNP=y
CONFIG_REGULATOR_QPNP_LABIBB=y
CONFIG_REGULATOR_SPM=y
CONFIG_REGULATOR_CPR3_HMSS=y
CONFIG_REGULATOR_CPR3_MMSS=y
CONFIG_REGULATOR_KRYO=y
CONFIG_MEDIA_SUPPORT=y
CONFIG_MEDIA_CAMERA_SUPPORT=y
CONFIG_MEDIA_RADIO_SUPPORT=y
CONFIG_MEDIA_CONTROLLER=y
CONFIG_VIDEO_V4L2_SUBDEV_API=y
CONFIG_V4L_PLATFORM_DRIVERS=y
CONFIG_SOC_CAMERA=y
CONFIG_SOC_CAMERA_PLATFORM=y
CONFIG_MSM_VIDC_V4L2=y
CONFIG_MSM_VIDC_VMEM=y
CONFIG_MSM_VIDC_GOVERNORS=y
CONFIG_MSM_CAMERA=y
CONFIG_MSM_CAMERA_DEBUG=y
CONFIG_MSMB_CAMERA=y
CONFIG_MSMB_CAMERA_DEBUG=y
CONFIG_MSM_CAMERA_SENSOR=y
CONFIG_MSM_CPP=y
CONFIG_MSM_CCI=y
CONFIG_MSM_CSI20_HEADER=y
CONFIG_MSM_CSI22_HEADER=y
CONFIG_MSM_CSI30_HEADER=y
CONFIG_MSM_CSI31_HEADER=y
CONFIG_MSM_CSIPHY=y
CONFIG_MSM_CSID=y
CONFIG_MSM_EEPROM=y
CONFIG_MSM_ISPIF=y
CONFIG_IMX134=y
CONFIG_IMX132=y
CONFIG_OV9724=y
CONFIG_OV5648=y
CONFIG_GC0339=y
CONFIG_OV8825=y
CONFIG_OV8865=y
CONFIG_s5k4e1=y
CONFIG_OV12830=y
CONFIG_MSM_V4L2_VIDEO_OVERLAY_DEVICE=y
CONFIG_MSMB_JPEG=y
CONFIG_MSM_FD=y
CONFIG_MSM_JPEGDMA=y
CONFIG_RADIO_SILABS=y
CONFIG_MSM_KGSL=y
CONFIG_FB=y
CONFIG_FB_MSM=y
CONFIG_FB_MSM_MDSS=y
CONFIG_FB_MSM_MDSS_WRITEBACK=y
CONFIG_FB_MSM_MDSS_HDMI_PANEL=y
CONFIG_FB_MSM_MDSS_XLOG_DEBUG=y
CONFIG_BACKLIGHT_LCD_SUPPORT=y
CONFIG_SOUND=y
CONFIG_SND=y
CONFIG_SND_USB_AUDIO=y
CONFIG_SND_SOC=y
CONFIG_SND_SOC_MSM8996=y
CONFIG_HIDRAW=y
CONFIG_UHID=y
CONFIG_HID_APPLE=y
CONFIG_HID_ELECOM=y
CONFIG_HID_MAGICMOUSE=y
CONFIG_HID_MICROSOFT=y
CONFIG_HID_MULTITOUCH=y
CONFIG_USB_HIDDEV=y
CONFIG_USB_ANNOUNCE_NEW_DEVICES=y
CONFIG_USB_MON=y
CONFIG_USB_XHCI_HCD=y
CONFIG_USB_EHCI_HCD=y
CONFIG_USB_STORAGE=y
CONFIG_USB_STORAGE_DATAFAB=y
CONFIG_USB_STORAGE_FREECOM=y
CONFIG_USB_STORAGE_ISD200=y
CONFIG_USB_STORAGE_USBAT=y
CONFIG_USB_STORAGE_SDDR09=y
CONFIG_USB_STORAGE_SDDR55=y
CONFIG_USB_STORAGE_JUMPSHOT=y
CONFIG_USB_STORAGE_ALAUDA=y
CONFIG_USB_STORAGE_KARMA=y
CONFIG_USB_STORAGE_CYPRESS_ATACB=y
CONFIG_USB_DWC3=y
CONFIG_USB_SERIAL=y
CONFIG_USB_EHSET_TEST_FIXTURE=y
CONFIG_USB_QTI_KS_BRIDGE=y
CONFIG_NOP_USB_XCEIV=y
CONFIG_USB_MSM_SSPHY_QMP=y
CONFIG_MSM_QUSB_PHY=y
CONFIG_USB_GADGET=y
CONFIG_USB_GADGET_DEBUG_FILES=y
CONFIG_USB_GADGET_DEBUG_FS=y
CONFIG_USB_GADGET_VBUS_DRAW=500
CONFIG_USB_GADGET_STORAGE_NUM_BUFFERS=4
CONFIG_USB_G_ANDROID=y
CONFIG_MMC=y
CONFIG_MMC_PERF_PROFILING=y
CONFIG_MMC_CLKGATE=y
CONFIG_MMC_PARANOID_SD_INIT=y
CONFIG_MMC_BLOCK_MINORS=32
CONFIG_MMC_TEST=m
CONFIG_MMC_SDHCI=y
CONFIG_MMC_SDHCI_PLTFM=y
CONFIG_MMC_SDHCI_MSM=y
CONFIG_MMC_SDHCI_MSM_ICE=y
CONFIG_MMC_CQ_HCI=y
CONFIG_LEDS_QPNP=y
CONFIG_LEDS_QPNP_FLASH=y
CONFIG_LEDS_QPNP_WLED=y
CONFIG_LEDS_TRIGGERS=y
CONFIG_SWITCH=y
CONFIG_RTC_CLASS=y
CONFIG_RTC_DRV_QPNP=y
CONFIG_ESOC=y
CONFIG_ESOC_DEV=y
CONFIG_ESOC_CLIENT=y
CONFIG_ESOC_MDM_4x=y
CONFIG_ESOC_MDM_DRV=y
CONFIG_DMADEVICES=y
CONFIG_QCOM_SPS_DMA=y
CONFIG_UIO=y
CONFIG_UIO_MSM_SHAREDMEM=y
CONFIG_STAGING=y
CONFIG_ANDROID=y
CONFIG_ANDROID_BINDER_IPC=y
CONFIG_ASHMEM=y
CONFIG_ANDROID_TIMED_GPIO=y
CONFIG_ANDROID_LOW_MEMORY_KILLER=y
CONFIG_SW_SYNC_USER=y
CONFIG_ION=y
CONFIG_ION_MSM=y
CONFIG_MSM_AVTIMER=y
CONFIG_MSM_BUS_SCALING=y
CONFIG_BUS_TOPOLOGY_ADHOC=y
CONFIG_QPNP_POWER_ON=y
CONFIG_QPNP_REVID=y
CONFIG_QPNP_COINCELL=y
CONFIG_SPS=y
CONFIG_USB_BAM=y
CONFIG_SPS_SUPPORT_NDP_BAM=y
CONFIG_IPA=y
CONFIG_RMNET_IPA=y
CONFIG_MSM_MHI=y
CONFIG_MSM_MHI_UCI=y
CONFIG_SEEMP_CORE=y
CONFIG_QPNP_HAPTIC=y
CONFIG_GPIO_USB_DETECT=y
CONFIG_MSM_SPMI=y
CONFIG_MSM_SPMI_PMIC_ARB=y
CONFIG_MSM_QPNP_INT=y
CONFIG_MSM_CLK_CONTROLLER_V2=y
CONFIG_MSM_MDSS_PLL=y
CONFIG_REMOTE_SPINLOCK_MSM=y
CONFIG_IOMMU_IO_PGTABLE_FAST=y
CONFIG_ARM_SMMU=y
CONFIG_IOMMU_DEBUG=y
CONFIG_IOMMU_TESTS=y
CONFIG_MSM_ADSP_LOADER=y
CONFIG_MSM_MEMORY_DUMP_V2=y
CONFIG_MSM_BOOT_STATS=y
CONFIG_MSM_WATCHDOG_V2=y
CONFIG_MSM_FORCE_WDOG_BITE_ON_PANIC=y
CONFIG_MSM_CACHE_M4M_ERP64=y
CONFIG_MSM_CACHE_M4M_ERP64_PANIC_ON_CE=y
CONFIG_MSM_CACHE_M4M_ERP64_PANIC_ON_UE=y
CONFIG_MSM_RPM_SMD=y
CONFIG_MSM_RPM_LOG=y
CONFIG_MSM_RPM_STATS_LOG=y
CONFIG_MSM_RUN_QUEUE_STATS=y
CONFIG_MSM_SCM=y
CONFIG_MSM_SCM_ERRATA=y
CONFIG_MSM_MPM_OF=y
CONFIG_MSM_SMEM=y
CONFIG_MSM_SMD=y
CONFIG_MSM_SMD_DEBUG=y
CONFIG_MSM_GLINK=y
CONFIG_MSM_GLINK_LOOPBACK_SERVER=y
CONFIG_MSM_GLINK_SMD_XPRT=y
CONFIG_MSM_GLINK_SMEM_NATIVE_XPRT=y
CONFIG_MSM_SMEM_LOGGING=y
CONFIG_MSM_SMP2P=y
CONFIG_MSM_SMP2P_TEST=y
CONFIG_MSM_SPM=y
CONFIG_MSM_L2_SPM=y
CONFIG_MSM_QMI_INTERFACE=y
CONFIG_MSM_EVENT_TIMER=y
CONFIG_MSM_SYSMON_GLINK_COMM=y
CONFIG_MSM_IPC_ROUTER_GLINK_XPRT=y
CONFIG_MSM_GLINK_PKT=y
CONFIG_MSM_SUBSYSTEM_RESTART=y
CONFIG_MSM_PIL=y
CONFIG_MSM_PIL_SSR_GENERIC=y
CONFIG_MSM_PIL_MSS_QDSP6V5=y
CONFIG_TRACER_PKT=y
CONFIG_MSM_PERFORMANCE=y
CONFIG_MSM_POWER=y
CONFIG_MSM_QBT1000=y
CONFIG_MSM_KERNEL_PROTECT=y
CONFIG_QCOM_SMCINVOKE=y
CONFIG_QCOM_EARLY_RANDOM=y
CONFIG_MEM_SHARE_QMI_SERVICE=y
CONFIG_SPDM_SCM=y
CONFIG_DEVFREQ_SPDM=y
CONFIG_PWM=y
CONFIG_PWM_QPNP=y
CONFIG_ARM_GIC_V3_ACL=y
CONFIG_CORESIGHT=y
CONFIG_CORESIGHT_EVENT=y
CONFIG_CORESIGHT_FUSE=y
CONFIG_CORESIGHT_CTI=y
CONFIG_CORESIGHT_CTI_SAVE_DISABLE=y
CONFIG_CORESIGHT_TMC=y
CONFIG_CORESIGHT_TPIU=y
CONFIG_CORESIGHT_FUNNEL=y
CONFIG_CORESIGHT_REPLICATOR=y
CONFIG_CORESIGHT_TPDA=y
CONFIG_CORESIGHT_TPDM=y
CONFIG_CORESIGHT_STM=y
CONFIG_CORESIGHT_HWEVENT=y
CONFIG_CORESIGHT_QPDI=y
CONFIG_SENSORS_SSC=y
CONFIG_MSM_TZ_LOG=y
CONFIG_EXT2_FS=y
CONFIG_EXT2_FS_XATTR=y
CONFIG_EXT3_FS=y
# CONFIG_EXT3_DEFAULTS_TO_ORDERED is not set
CONFIG_EXT4_FS=y
CONFIG_EXT4_FS_SECURITY=y
CONFIG_QUOTA=y
CONFIG_QUOTA_NETLINK_INTERFACE=y
# CONFIG_PRINT_QUOTA_WARNING is not set
CONFIG_QFMT_V2=y
CONFIG_FUSE_FS=y
CONFIG_MSDOS_FS=y
CONFIG_VFAT_FS=y
CONFIG_TMPFS=y
CONFIG_TMPFS_POSIX_ACL=y
CONFIG_ECRYPT_FS=y
CONFIG_ECRYPT_FS_MESSAGING=y
CONFIG_NLS_CODEPAGE_437=y
CONFIG_NLS_ASCII=y
CONFIG_NLS_ISO8859_1=y
CONFIG_PRINTK_TIME=y
CONFIG_DEBUG_INFO=y
CONFIG_MAGIC_SYSRQ=y
CONFIG_PANIC_TIMEOUT=5
CONFIG_PANIC_ON_RECURSIVE_FAULT=y
CONFIG_SCHEDSTATS=y
CONFIG_SCHED_STACK_END_CHECK=y
CONFIG_TIMER_STATS=y
# CONFIG_DEBUG_PREEMPT is not set
# CONFIG_DEBUG_BUGVERBOSE is not set
CONFIG_IPC_LOGGING=y
CONFIG_CPU_FREQ_SWITCH_PROFILER=y
CONFIG_DEBUG_SET_MODULE_RONX=y
CONFIG_DEBUG_RODATA=y
CONFIG_DEBUG_ALIGN_RODATA=y
CONFIG_PFK=y
CONFIG_SECURITY_PERF_EVENTS_RESTRICT=y
CONFIG_SECURITY=y
CONFIG_SECURITY_NETWORK=y
CONFIG_HARDENED_USERCOPY=y
CONFIG_SECURITY_SELINUX=y
# CONFIG_INTEGRITY is not set
CONFIG_CRYPTO_NULL=y
CONFIG_CRYPTO_CTR=y
CONFIG_CRYPTO_XCBC=y
CONFIG_CRYPTO_MD4=y
CONFIG_CRYPTO_TWOFISH=y
CONFIG_CRYPTO_DEV_QCRYPTO=y
CONFIG_CRYPTO_DEV_QCOM_MSM_QCE=y
CONFIG_CRYPTO_DEV_QCEDEV=y
CONFIG_CRYPTO_DEV_OTA_CRYPTO=y
CONFIG_CRYPTO_DEV_QCOM_ICE=y
CONFIG_ARM64_CRYPTO=y
CONFIG_CRYPTO_SHA1_ARM64_CE=y
CONFIG_CRYPTO_SHA2_ARM64_CE=y
CONFIG_CRYPTO_GHASH_ARM64_CE=y
CONFIG_CRYPTO_AES_ARM64_CE=y
CONFIG_CRYPTO_AES_ARM64_CE_CCM=y
CONFIG_CRYPTO_AES_ARM64_CE_BLK=y
CONFIG_CRYPTO_AES_ARM64_NEON_BLK=y
CONFIG_QMI_ENCDEC=y<|MERGE_RESOLUTION|>--- conflicted
+++ resolved
@@ -1,8 +1,5 @@
 CONFIG_LOCALVERSION="-perf"
-<<<<<<< HEAD
-=======
-CONFIG_SYSVIPC=y
->>>>>>> a74a42c2
+# CONFIG_USELIB is not set
 # CONFIG_USELIB is not set
 CONFIG_AUDIT=y
 # CONFIG_AUDITSYSCALL is not set
