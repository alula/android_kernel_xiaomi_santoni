--- conflicted
+++ resolved
@@ -490,11 +490,6 @@
 
 	if (ext4_encrypted_inode(inode) && S_ISREG(inode->i_mode) &&
 	    nr_to_submit) {
-<<<<<<< HEAD
-		data_page = ext4_encrypt(inode, page);
-		if (IS_ERR(data_page)) {
-			ret = PTR_ERR(data_page);
-=======
 		gfp_t gfp_flags = GFP_NOFS;
 
 	retry_encrypt:
@@ -509,7 +504,6 @@
 				gfp_flags |= __GFP_NOFAIL;
 				goto retry_encrypt;
 			}
->>>>>>> ba420f35
 			data_page = NULL;
 			goto out;
 		}
