/*
 *  NSA Security-Enhanced Linux (SELinux) security module
 *
 *  This file contains the SELinux hook function implementations.
 *
 *  Authors:  Stephen Smalley, <sds@epoch.ncsc.mil>
 *	      Chris Vance, <cvance@nai.com>
 *	      Wayne Salamon, <wsalamon@nai.com>
 *	      James Morris <jmorris@redhat.com>
 *
 *  Copyright (C) 2001,2002 Networks Associates Technology, Inc.
 *  Copyright (C) 2003-2008 Red Hat, Inc., James Morris <jmorris@redhat.com>
 *					   Eric Paris <eparis@redhat.com>
 *  Copyright (C) 2004-2005 Trusted Computer Solutions, Inc.
 *			    <dgoeddel@trustedcs.com>
 *  Copyright (C) 2006, 2007, 2009 Hewlett-Packard Development Company, L.P.
 *	Paul Moore <paul@paul-moore.com>
 *  Copyright (C) 2007 Hitachi Software Engineering Co., Ltd.
 *		       Yuichi Nakamura <ynakam@hitachisoft.jp>
 *
 *	This program is free software; you can redistribute it and/or modify
 *	it under the terms of the GNU General Public License version 2,
 *	as published by the Free Software Foundation.
 */

#include <linux/init.h>
#include <linux/kd.h>
#include <linux/kernel.h>
#include <linux/tracehook.h>
#include <linux/errno.h>
#include <linux/sched.h>
#include <linux/security.h>
#include <linux/xattr.h>
#include <linux/capability.h>
#include <linux/unistd.h>
#include <linux/mm.h>
#include <linux/mman.h>
#include <linux/slab.h>
#include <linux/pagemap.h>
#include <linux/proc_fs.h>
#include <linux/swap.h>
#include <linux/spinlock.h>
#include <linux/syscalls.h>
#include <linux/dcache.h>
#include <linux/file.h>
#include <linux/fdtable.h>
#include <linux/namei.h>
#include <linux/mount.h>
#include <linux/netfilter_ipv4.h>
#include <linux/netfilter_ipv6.h>
#include <linux/tty.h>
#include <net/icmp.h>
#include <net/ip.h>		/* for local_port_range[] */
#include <net/sock.h>
#include <net/tcp.h>		/* struct or_callable used in sock_rcv_skb */
#include <net/inet_connection_sock.h>
#include <net/net_namespace.h>
#include <net/netlabel.h>
#include <linux/uaccess.h>
#include <asm/ioctls.h>
#include <linux/atomic.h>
#include <linux/bitops.h>
#include <linux/interrupt.h>
#include <linux/netdevice.h>	/* for network interface checks */
#include <net/netlink.h>
#include <linux/tcp.h>
#include <linux/udp.h>
#include <linux/dccp.h>
#include <linux/quota.h>
#include <linux/un.h>		/* for Unix socket types */
#include <net/af_unix.h>	/* for Unix socket types */
#include <linux/parser.h>
#include <linux/nfs_mount.h>
#include <net/ipv6.h>
#include <linux/hugetlb.h>
#include <linux/personality.h>
#include <linux/audit.h>
#include <linux/string.h>
#include <linux/selinux.h>
#include <linux/mutex.h>
#include <linux/posix-timers.h>
#include <linux/syslog.h>
#include <linux/user_namespace.h>
#include <linux/export.h>
#include <linux/msg.h>
#include <linux/shm.h>
#include <linux/pfk.h>

#include "avc.h"
#include "objsec.h"
#include "netif.h"
#include "netnode.h"
#include "netport.h"
#include "xfrm.h"
#include "netlabel.h"
#include "audit.h"
#include "avc_ss.h"

extern struct security_operations *security_ops;

/* SECMARK reference count */
static atomic_t selinux_secmark_refcount = ATOMIC_INIT(0);

#ifdef CONFIG_SECURITY_SELINUX_DEVELOP
int selinux_enforcing;

static int __init enforcing_setup(char *str)
{
	unsigned long enforcing;
	if (!kstrtoul(str, 0, &enforcing))
		selinux_enforcing = enforcing ? 1 : 0;
	return 1;
}
__setup("enforcing=", enforcing_setup);
#endif

#ifdef CONFIG_SECURITY_SELINUX_BOOTPARAM
int selinux_enabled = CONFIG_SECURITY_SELINUX_BOOTPARAM_VALUE;

static int __init selinux_enabled_setup(char *str)
{
	unsigned long enabled;
	if (!kstrtoul(str, 0, &enabled))
		selinux_enabled = enabled ? 1 : 0;
	return 1;
}
__setup("selinux=", selinux_enabled_setup);
#else
int selinux_enabled = 1;
#endif

static struct kmem_cache *sel_inode_cache;

/**
 * selinux_secmark_enabled - Check to see if SECMARK is currently enabled
 *
 * Description:
 * This function checks the SECMARK reference counter to see if any SECMARK
 * targets are currently configured, if the reference counter is greater than
 * zero SECMARK is considered to be enabled.  Returns true (1) if SECMARK is
 * enabled, false (0) if SECMARK is disabled.  If the always_check_network
 * policy capability is enabled, SECMARK is always considered enabled.
 *
 */
static int selinux_secmark_enabled(void)
{
	return (selinux_policycap_alwaysnetwork || atomic_read(&selinux_secmark_refcount));
}

/**
 * selinux_peerlbl_enabled - Check to see if peer labeling is currently enabled
 *
 * Description:
 * This function checks if NetLabel or labeled IPSEC is enabled.  Returns true
 * (1) if any are enabled or false (0) if neither are enabled.  If the
 * always_check_network policy capability is enabled, peer labeling
 * is always considered enabled.
 *
 */
static int selinux_peerlbl_enabled(void)
{
	return (selinux_policycap_alwaysnetwork || netlbl_enabled() || selinux_xfrm_enabled());
}

static int selinux_netcache_avc_callback(u32 event)
{
	if (event == AVC_CALLBACK_RESET) {
		sel_netif_flush();
		sel_netnode_flush();
		sel_netport_flush();
		synchronize_net();
	}
	return 0;
}

/*
 * initialise the security for the init task
 */
static void cred_init_security(void)
{
	struct cred *cred = (struct cred *) current->real_cred;
	struct task_security_struct *tsec;

	tsec = kzalloc(sizeof(struct task_security_struct), GFP_KERNEL);
	if (!tsec)
		panic("SELinux:  Failed to initialize initial task.\n");

	tsec->osid = tsec->sid = SECINITSID_KERNEL;
	cred->security = tsec;
}

/*
 * get the security ID of a set of credentials
 */
static inline u32 cred_sid(const struct cred *cred)
{
	const struct task_security_struct *tsec;

	tsec = cred->security;
	return tsec->sid;
}

/*
 * get the objective security ID of a task
 */
static inline u32 task_sid(const struct task_struct *task)
{
	u32 sid;

	rcu_read_lock();
	sid = cred_sid(__task_cred(task));
	rcu_read_unlock();
	return sid;
}

/*
 * get the subjective security ID of the current task
 */
static inline u32 current_sid(void)
{
	const struct task_security_struct *tsec = current_security();

	return tsec->sid;
}

/* Allocate and free functions for each kind of security blob. */

static int inode_alloc_security(struct inode *inode)
{
	struct inode_security_struct *isec;
	u32 sid = current_sid();

	isec = kmem_cache_zalloc(sel_inode_cache, GFP_NOFS);
	if (!isec)
		return -ENOMEM;

	mutex_init(&isec->lock);
	INIT_LIST_HEAD(&isec->list);
	isec->inode = inode;
	isec->sid = SECINITSID_UNLABELED;
	isec->sclass = SECCLASS_FILE;
	isec->task_sid = sid;
	inode->i_security = isec;

	return 0;
}

static void inode_free_rcu(struct rcu_head *head)
{
	struct inode_security_struct *isec;

	isec = container_of(head, struct inode_security_struct, rcu);
	kmem_cache_free(sel_inode_cache, isec);
}

static void inode_free_security(struct inode *inode)
{
	struct inode_security_struct *isec = inode->i_security;
	struct superblock_security_struct *sbsec = inode->i_sb->s_security;

	spin_lock(&sbsec->isec_lock);
	if (!list_empty(&isec->list))
		list_del_init(&isec->list);
	spin_unlock(&sbsec->isec_lock);

	/*
	 * The inode may still be referenced in a path walk and
	 * a call to selinux_inode_permission() can be made
	 * after inode_free_security() is called. Ideally, the VFS
	 * wouldn't do this, but fixing that is a much harder
	 * job. For now, simply free the i_security via RCU, and
	 * leave the current inode->i_security pointer intact.
	 * The inode will be freed after the RCU grace period too.
	 */
	call_rcu(&isec->rcu, inode_free_rcu);
}

static int file_alloc_security(struct file *file)
{
	struct file_security_struct *fsec;
	u32 sid = current_sid();

	fsec = kzalloc(sizeof(struct file_security_struct), GFP_KERNEL);
	if (!fsec)
		return -ENOMEM;

	fsec->sid = sid;
	fsec->fown_sid = sid;
	file->f_security = fsec;

	return 0;
}

static void file_free_security(struct file *file)
{
	struct file_security_struct *fsec = file->f_security;
	file->f_security = NULL;
	kfree(fsec);
}

static int superblock_alloc_security(struct super_block *sb)
{
	struct superblock_security_struct *sbsec;

	sbsec = kzalloc(sizeof(struct superblock_security_struct), GFP_KERNEL);
	if (!sbsec)
		return -ENOMEM;

	mutex_init(&sbsec->lock);
	INIT_LIST_HEAD(&sbsec->isec_head);
	spin_lock_init(&sbsec->isec_lock);
	sbsec->sb = sb;
	sbsec->sid = SECINITSID_UNLABELED;
	sbsec->def_sid = SECINITSID_FILE;
	sbsec->mntpoint_sid = SECINITSID_UNLABELED;
	sb->s_security = sbsec;

	return 0;
}

static void superblock_free_security(struct super_block *sb)
{
	struct superblock_security_struct *sbsec = sb->s_security;
	sb->s_security = NULL;
	kfree(sbsec);
}

/* The file system's label must be initialized prior to use. */

static const char *labeling_behaviors[7] = {
	"uses xattr",
	"uses transition SIDs",
	"uses task SIDs",
	"uses genfs_contexts",
	"not configured for labeling",
	"uses mountpoint labeling",
	"uses native labeling",
};

static int inode_doinit_with_dentry(struct inode *inode, struct dentry *opt_dentry);

static inline int inode_doinit(struct inode *inode)
{
	return inode_doinit_with_dentry(inode, NULL);
}

enum {
	Opt_error = -1,
	Opt_context = 1,
	Opt_fscontext = 2,
	Opt_defcontext = 3,
	Opt_rootcontext = 4,
	Opt_labelsupport = 5,
	Opt_nextmntopt = 6,
};

#define NUM_SEL_MNT_OPTS	(Opt_nextmntopt - 1)

static const match_table_t tokens = {
	{Opt_context, CONTEXT_STR "%s"},
	{Opt_fscontext, FSCONTEXT_STR "%s"},
	{Opt_defcontext, DEFCONTEXT_STR "%s"},
	{Opt_rootcontext, ROOTCONTEXT_STR "%s"},
	{Opt_labelsupport, LABELSUPP_STR},
	{Opt_error, NULL},
};

#define SEL_MOUNT_FAIL_MSG "SELinux:  duplicate or incompatible mount options\n"

static int may_context_mount_sb_relabel(u32 sid,
			struct superblock_security_struct *sbsec,
			const struct cred *cred)
{
	const struct task_security_struct *tsec = cred->security;
	int rc;

	rc = avc_has_perm(tsec->sid, sbsec->sid, SECCLASS_FILESYSTEM,
			  FILESYSTEM__RELABELFROM, NULL);
	if (rc)
		return rc;

	rc = avc_has_perm(tsec->sid, sid, SECCLASS_FILESYSTEM,
			  FILESYSTEM__RELABELTO, NULL);
	return rc;
}

static int may_context_mount_inode_relabel(u32 sid,
			struct superblock_security_struct *sbsec,
			const struct cred *cred)
{
	const struct task_security_struct *tsec = cred->security;
	int rc;
	rc = avc_has_perm(tsec->sid, sbsec->sid, SECCLASS_FILESYSTEM,
			  FILESYSTEM__RELABELFROM, NULL);
	if (rc)
		return rc;

	rc = avc_has_perm(sid, sbsec->sid, SECCLASS_FILESYSTEM,
			  FILESYSTEM__ASSOCIATE, NULL);
	return rc;
}

static int selinux_is_sblabel_mnt(struct super_block *sb)
{
	struct superblock_security_struct *sbsec = sb->s_security;

	return sbsec->behavior == SECURITY_FS_USE_XATTR ||
		sbsec->behavior == SECURITY_FS_USE_TRANS ||
		sbsec->behavior == SECURITY_FS_USE_TASK ||
		sbsec->behavior == SECURITY_FS_USE_NATIVE ||
		/* Special handling. Genfs but also in-core setxattr handler */
		!strcmp(sb->s_type->name, "sysfs") ||
		!strcmp(sb->s_type->name, "pstore") ||
		!strcmp(sb->s_type->name, "debugfs") ||
<<<<<<< HEAD
		!strcmp(sb->s_type->name, "tracefs") ||
=======
>>>>>>> ba420f35
		!strcmp(sb->s_type->name, "rootfs");
}

static int sb_finish_set_opts(struct super_block *sb)
{
	struct superblock_security_struct *sbsec = sb->s_security;
	struct dentry *root = sb->s_root;
	struct inode *root_inode = root->d_inode;
	int rc = 0;

	if (sbsec->behavior == SECURITY_FS_USE_XATTR) {
		/* Make sure that the xattr handler exists and that no
		   error other than -ENODATA is returned by getxattr on
		   the root directory.  -ENODATA is ok, as this may be
		   the first boot of the SELinux kernel before we have
		   assigned xattr values to the filesystem. */
		if (!root_inode->i_op->getxattr) {
			printk(KERN_WARNING "SELinux: (dev %s, type %s) has no "
			       "xattr support\n", sb->s_id, sb->s_type->name);
			rc = -EOPNOTSUPP;
			goto out;
		}
		rc = root_inode->i_op->getxattr(root, XATTR_NAME_SELINUX, NULL, 0);
		if (rc < 0 && rc != -ENODATA) {
			if (rc == -EOPNOTSUPP)
				printk(KERN_WARNING "SELinux: (dev %s, type "
				       "%s) has no security xattr handler\n",
				       sb->s_id, sb->s_type->name);
			else
				printk(KERN_WARNING "SELinux: (dev %s, type "
				       "%s) getxattr errno %d\n", sb->s_id,
				       sb->s_type->name, -rc);
			goto out;
		}
	}

	if (sbsec->behavior > ARRAY_SIZE(labeling_behaviors))
		printk(KERN_ERR "SELinux: initialized (dev %s, type %s), unknown behavior\n",
		       sb->s_id, sb->s_type->name);
	else
		printk(KERN_DEBUG "SELinux: initialized (dev %s, type %s), %s\n",
		       sb->s_id, sb->s_type->name,
		       labeling_behaviors[sbsec->behavior-1]);

	sbsec->flags |= SE_SBINITIALIZED;
	if (selinux_is_sblabel_mnt(sb))
		sbsec->flags |= SBLABEL_MNT;

	/* Initialize the root inode. */
	rc = inode_doinit_with_dentry(root_inode, root);

	/* Initialize any other inodes associated with the superblock, e.g.
	   inodes created prior to initial policy load or inodes created
	   during get_sb by a pseudo filesystem that directly
	   populates itself. */
	spin_lock(&sbsec->isec_lock);
next_inode:
	if (!list_empty(&sbsec->isec_head)) {
		struct inode_security_struct *isec =
				list_entry(sbsec->isec_head.next,
					   struct inode_security_struct, list);
		struct inode *inode = isec->inode;
		list_del_init(&isec->list);
		spin_unlock(&sbsec->isec_lock);
		inode = igrab(inode);
		if (inode) {
			if (!IS_PRIVATE(inode))
				inode_doinit(inode);
			iput(inode);
		}
		spin_lock(&sbsec->isec_lock);
		goto next_inode;
	}
	spin_unlock(&sbsec->isec_lock);
out:
	return rc;
}

/*
 * This function should allow an FS to ask what it's mount security
 * options were so it can use those later for submounts, displaying
 * mount options, or whatever.
 */
static int selinux_get_mnt_opts(const struct super_block *sb,
				struct security_mnt_opts *opts)
{
	int rc = 0, i;
	struct superblock_security_struct *sbsec = sb->s_security;
	char *context = NULL;
	u32 len;
	char tmp;

	security_init_mnt_opts(opts);

	if (!(sbsec->flags & SE_SBINITIALIZED))
		return -EINVAL;

	if (!ss_initialized)
		return -EINVAL;

	/* make sure we always check enough bits to cover the mask */
	BUILD_BUG_ON(SE_MNTMASK >= (1 << NUM_SEL_MNT_OPTS));

	tmp = sbsec->flags & SE_MNTMASK;
	/* count the number of mount options for this sb */
	for (i = 0; i < NUM_SEL_MNT_OPTS; i++) {
		if (tmp & 0x01)
			opts->num_mnt_opts++;
		tmp >>= 1;
	}
	/* Check if the Label support flag is set */
	if (sbsec->flags & SBLABEL_MNT)
		opts->num_mnt_opts++;

	opts->mnt_opts = kcalloc(opts->num_mnt_opts, sizeof(char *), GFP_ATOMIC);
	if (!opts->mnt_opts) {
		rc = -ENOMEM;
		goto out_free;
	}

	opts->mnt_opts_flags = kcalloc(opts->num_mnt_opts, sizeof(int), GFP_ATOMIC);
	if (!opts->mnt_opts_flags) {
		rc = -ENOMEM;
		goto out_free;
	}

	i = 0;
	if (sbsec->flags & FSCONTEXT_MNT) {
		rc = security_sid_to_context(sbsec->sid, &context, &len);
		if (rc)
			goto out_free;
		opts->mnt_opts[i] = context;
		opts->mnt_opts_flags[i++] = FSCONTEXT_MNT;
	}
	if (sbsec->flags & CONTEXT_MNT) {
		rc = security_sid_to_context(sbsec->mntpoint_sid, &context, &len);
		if (rc)
			goto out_free;
		opts->mnt_opts[i] = context;
		opts->mnt_opts_flags[i++] = CONTEXT_MNT;
	}
	if (sbsec->flags & DEFCONTEXT_MNT) {
		rc = security_sid_to_context(sbsec->def_sid, &context, &len);
		if (rc)
			goto out_free;
		opts->mnt_opts[i] = context;
		opts->mnt_opts_flags[i++] = DEFCONTEXT_MNT;
	}
	if (sbsec->flags & ROOTCONTEXT_MNT) {
		struct inode *root = sbsec->sb->s_root->d_inode;
		struct inode_security_struct *isec = root->i_security;

		rc = security_sid_to_context(isec->sid, &context, &len);
		if (rc)
			goto out_free;
		opts->mnt_opts[i] = context;
		opts->mnt_opts_flags[i++] = ROOTCONTEXT_MNT;
	}
	if (sbsec->flags & SBLABEL_MNT) {
		opts->mnt_opts[i] = NULL;
		opts->mnt_opts_flags[i++] = SBLABEL_MNT;
	}

	BUG_ON(i != opts->num_mnt_opts);

	return 0;

out_free:
	security_free_mnt_opts(opts);
	return rc;
}

static int bad_option(struct superblock_security_struct *sbsec, char flag,
		      u32 old_sid, u32 new_sid)
{
	char mnt_flags = sbsec->flags & SE_MNTMASK;

	/* check if the old mount command had the same options */
	if (sbsec->flags & SE_SBINITIALIZED)
		if (!(sbsec->flags & flag) ||
		    (old_sid != new_sid))
			return 1;

	/* check if we were passed the same options twice,
	 * aka someone passed context=a,context=b
	 */
	if (!(sbsec->flags & SE_SBINITIALIZED))
		if (mnt_flags & flag)
			return 1;
	return 0;
}

/*
 * Allow filesystems with binary mount data to explicitly set mount point
 * labeling information.
 */
static int selinux_set_mnt_opts(struct super_block *sb,
				struct security_mnt_opts *opts,
				unsigned long kern_flags,
				unsigned long *set_kern_flags)
{
	const struct cred *cred = current_cred();
	int rc = 0, i;
	struct superblock_security_struct *sbsec = sb->s_security;
	const char *name = sb->s_type->name;
	struct inode *inode = sbsec->sb->s_root->d_inode;
	struct inode_security_struct *root_isec = inode->i_security;
	u32 fscontext_sid = 0, context_sid = 0, rootcontext_sid = 0;
	u32 defcontext_sid = 0;
	char **mount_options = opts->mnt_opts;
	int *flags = opts->mnt_opts_flags;
	int num_opts = opts->num_mnt_opts;

	mutex_lock(&sbsec->lock);

	if (!ss_initialized) {
		if (!num_opts) {
			/* Defer initialization until selinux_complete_init,
			   after the initial policy is loaded and the security
			   server is ready to handle calls. */
			goto out;
		}
		rc = -EINVAL;
		printk(KERN_WARNING "SELinux: Unable to set superblock options "
			"before the security server is initialized\n");
		goto out;
	}
	if (kern_flags && !set_kern_flags) {
		/* Specifying internal flags without providing a place to
		 * place the results is not allowed */
		rc = -EINVAL;
		goto out;
	}

	/*
	 * Binary mount data FS will come through this function twice.  Once
	 * from an explicit call and once from the generic calls from the vfs.
	 * Since the generic VFS calls will not contain any security mount data
	 * we need to skip the double mount verification.
	 *
	 * This does open a hole in which we will not notice if the first
	 * mount using this sb set explict options and a second mount using
	 * this sb does not set any security options.  (The first options
	 * will be used for both mounts)
	 */
	if ((sbsec->flags & SE_SBINITIALIZED) && (sb->s_type->fs_flags & FS_BINARY_MOUNTDATA)
	    && (num_opts == 0))
		goto out;

	/*
	 * parse the mount options, check if they are valid sids.
	 * also check if someone is trying to mount the same sb more
	 * than once with different security options.
	 */
	for (i = 0; i < num_opts; i++) {
		u32 sid;

		if (flags[i] == SBLABEL_MNT)
			continue;
		rc = security_context_to_sid(mount_options[i],
					     strlen(mount_options[i]), &sid, GFP_KERNEL);
		if (rc) {
			printk(KERN_WARNING "SELinux: security_context_to_sid"
			       "(%s) failed for (dev %s, type %s) errno=%d\n",
			       mount_options[i], sb->s_id, name, rc);
			goto out;
		}
		switch (flags[i]) {
		case FSCONTEXT_MNT:
			fscontext_sid = sid;

			if (bad_option(sbsec, FSCONTEXT_MNT, sbsec->sid,
					fscontext_sid))
				goto out_double_mount;

			sbsec->flags |= FSCONTEXT_MNT;
			break;
		case CONTEXT_MNT:
			context_sid = sid;

			if (bad_option(sbsec, CONTEXT_MNT, sbsec->mntpoint_sid,
					context_sid))
				goto out_double_mount;

			sbsec->flags |= CONTEXT_MNT;
			break;
		case ROOTCONTEXT_MNT:
			rootcontext_sid = sid;

			if (bad_option(sbsec, ROOTCONTEXT_MNT, root_isec->sid,
					rootcontext_sid))
				goto out_double_mount;

			sbsec->flags |= ROOTCONTEXT_MNT;

			break;
		case DEFCONTEXT_MNT:
			defcontext_sid = sid;

			if (bad_option(sbsec, DEFCONTEXT_MNT, sbsec->def_sid,
					defcontext_sid))
				goto out_double_mount;

			sbsec->flags |= DEFCONTEXT_MNT;

			break;
		default:
			rc = -EINVAL;
			goto out;
		}
	}

	if (sbsec->flags & SE_SBINITIALIZED) {
		/* previously mounted with options, but not on this attempt? */
		if ((sbsec->flags & SE_MNTMASK) && !num_opts)
			goto out_double_mount;
		rc = 0;
		goto out;
	}

	if (strcmp(sb->s_type->name, "proc") == 0)
		sbsec->flags |= SE_SBPROC | SE_SBGENFS;

	if (!strcmp(sb->s_type->name, "debugfs") ||
<<<<<<< HEAD
=======
	    !strcmp(sb->s_type->name, "tracefs") ||
>>>>>>> ba420f35
	    !strcmp(sb->s_type->name, "sysfs") ||
	    !strcmp(sb->s_type->name, "pstore"))
		sbsec->flags |= SE_SBGENFS;

	if (!sbsec->behavior) {
		/*
		 * Determine the labeling behavior to use for this
		 * filesystem type.
		 */
		rc = security_fs_use(sb);
		if (rc) {
			printk(KERN_WARNING
				"%s: security_fs_use(%s) returned %d\n",
					__func__, sb->s_type->name, rc);
			goto out;
		}
	}
	/* sets the context of the superblock for the fs being mounted. */
	if (fscontext_sid) {
		rc = may_context_mount_sb_relabel(fscontext_sid, sbsec, cred);
		if (rc)
			goto out;

		sbsec->sid = fscontext_sid;
	}

	/*
	 * Switch to using mount point labeling behavior.
	 * sets the label used on all file below the mountpoint, and will set
	 * the superblock context if not already set.
	 */
	if (kern_flags & SECURITY_LSM_NATIVE_LABELS && !context_sid) {
		sbsec->behavior = SECURITY_FS_USE_NATIVE;
		*set_kern_flags |= SECURITY_LSM_NATIVE_LABELS;
	}

	if (context_sid) {
		if (!fscontext_sid) {
			rc = may_context_mount_sb_relabel(context_sid, sbsec,
							  cred);
			if (rc)
				goto out;
			sbsec->sid = context_sid;
		} else {
			rc = may_context_mount_inode_relabel(context_sid, sbsec,
							     cred);
			if (rc)
				goto out;
		}
		if (!rootcontext_sid)
			rootcontext_sid = context_sid;

		sbsec->mntpoint_sid = context_sid;
		sbsec->behavior = SECURITY_FS_USE_MNTPOINT;
	}

	if (rootcontext_sid) {
		rc = may_context_mount_inode_relabel(rootcontext_sid, sbsec,
						     cred);
		if (rc)
			goto out;

		root_isec->sid = rootcontext_sid;
		root_isec->initialized = 1;
	}

	if (defcontext_sid) {
		if (sbsec->behavior != SECURITY_FS_USE_XATTR &&
			sbsec->behavior != SECURITY_FS_USE_NATIVE) {
			rc = -EINVAL;
			printk(KERN_WARNING "SELinux: defcontext option is "
			       "invalid for this filesystem type\n");
			goto out;
		}

		if (defcontext_sid != sbsec->def_sid) {
			rc = may_context_mount_inode_relabel(defcontext_sid,
							     sbsec, cred);
			if (rc)
				goto out;
		}

		sbsec->def_sid = defcontext_sid;
	}

	rc = sb_finish_set_opts(sb);
out:
	mutex_unlock(&sbsec->lock);
	return rc;
out_double_mount:
	rc = -EINVAL;
	printk(KERN_WARNING "SELinux: mount invalid.  Same superblock, different "
	       "security settings for (dev %s, type %s)\n", sb->s_id, name);
	goto out;
}

static int selinux_cmp_sb_context(const struct super_block *oldsb,
				    const struct super_block *newsb)
{
	struct superblock_security_struct *old = oldsb->s_security;
	struct superblock_security_struct *new = newsb->s_security;
	char oldflags = old->flags & SE_MNTMASK;
	char newflags = new->flags & SE_MNTMASK;

	if (oldflags != newflags)
		goto mismatch;
	if ((oldflags & FSCONTEXT_MNT) && old->sid != new->sid)
		goto mismatch;
	if ((oldflags & CONTEXT_MNT) && old->mntpoint_sid != new->mntpoint_sid)
		goto mismatch;
	if ((oldflags & DEFCONTEXT_MNT) && old->def_sid != new->def_sid)
		goto mismatch;
	if (oldflags & ROOTCONTEXT_MNT) {
		struct inode_security_struct *oldroot = oldsb->s_root->d_inode->i_security;
		struct inode_security_struct *newroot = newsb->s_root->d_inode->i_security;
		if (oldroot->sid != newroot->sid)
			goto mismatch;
	}
	return 0;
mismatch:
	printk(KERN_WARNING "SELinux: mount invalid.  Same superblock, "
			    "different security settings for (dev %s, "
			    "type %s)\n", newsb->s_id, newsb->s_type->name);
	return -EBUSY;
}

static int selinux_sb_clone_mnt_opts(const struct super_block *oldsb,
					struct super_block *newsb)
{
	const struct superblock_security_struct *oldsbsec = oldsb->s_security;
	struct superblock_security_struct *newsbsec = newsb->s_security;

	int set_fscontext =	(oldsbsec->flags & FSCONTEXT_MNT);
	int set_context =	(oldsbsec->flags & CONTEXT_MNT);
	int set_rootcontext =	(oldsbsec->flags & ROOTCONTEXT_MNT);

	/*
	 * if the parent was able to be mounted it clearly had no special lsm
	 * mount options.  thus we can safely deal with this superblock later
	 */
	if (!ss_initialized)
		return 0;

	/* how can we clone if the old one wasn't set up?? */
	BUG_ON(!(oldsbsec->flags & SE_SBINITIALIZED));

	/* if fs is reusing a sb, make sure that the contexts match */
	if (newsbsec->flags & SE_SBINITIALIZED)
		return selinux_cmp_sb_context(oldsb, newsb);

	mutex_lock(&newsbsec->lock);

	newsbsec->flags = oldsbsec->flags;

	newsbsec->sid = oldsbsec->sid;
	newsbsec->def_sid = oldsbsec->def_sid;
	newsbsec->behavior = oldsbsec->behavior;

	if (set_context) {
		u32 sid = oldsbsec->mntpoint_sid;

		if (!set_fscontext)
			newsbsec->sid = sid;
		if (!set_rootcontext) {
			struct inode *newinode = newsb->s_root->d_inode;
			struct inode_security_struct *newisec = newinode->i_security;
			newisec->sid = sid;
		}
		newsbsec->mntpoint_sid = sid;
	}
	if (set_rootcontext) {
		const struct inode *oldinode = oldsb->s_root->d_inode;
		const struct inode_security_struct *oldisec = oldinode->i_security;
		struct inode *newinode = newsb->s_root->d_inode;
		struct inode_security_struct *newisec = newinode->i_security;

		newisec->sid = oldisec->sid;
	}

	sb_finish_set_opts(newsb);
	mutex_unlock(&newsbsec->lock);
	return 0;
}

static int selinux_parse_opts_str(char *options,
				  struct security_mnt_opts *opts)
{
	char *p;
	char *context = NULL, *defcontext = NULL;
	char *fscontext = NULL, *rootcontext = NULL;
	int rc, num_mnt_opts = 0;

	opts->num_mnt_opts = 0;

	/* Standard string-based options. */
	while ((p = strsep(&options, "|")) != NULL) {
		int token;
		substring_t args[MAX_OPT_ARGS];

		if (!*p)
			continue;

		token = match_token(p, tokens, args);

		switch (token) {
		case Opt_context:
			if (context || defcontext) {
				rc = -EINVAL;
				printk(KERN_WARNING SEL_MOUNT_FAIL_MSG);
				goto out_err;
			}
			context = match_strdup(&args[0]);
			if (!context) {
				rc = -ENOMEM;
				goto out_err;
			}
			break;

		case Opt_fscontext:
			if (fscontext) {
				rc = -EINVAL;
				printk(KERN_WARNING SEL_MOUNT_FAIL_MSG);
				goto out_err;
			}
			fscontext = match_strdup(&args[0]);
			if (!fscontext) {
				rc = -ENOMEM;
				goto out_err;
			}
			break;

		case Opt_rootcontext:
			if (rootcontext) {
				rc = -EINVAL;
				printk(KERN_WARNING SEL_MOUNT_FAIL_MSG);
				goto out_err;
			}
			rootcontext = match_strdup(&args[0]);
			if (!rootcontext) {
				rc = -ENOMEM;
				goto out_err;
			}
			break;

		case Opt_defcontext:
			if (context || defcontext) {
				rc = -EINVAL;
				printk(KERN_WARNING SEL_MOUNT_FAIL_MSG);
				goto out_err;
			}
			defcontext = match_strdup(&args[0]);
			if (!defcontext) {
				rc = -ENOMEM;
				goto out_err;
			}
			break;
		case Opt_labelsupport:
			break;
		default:
			rc = -EINVAL;
			printk(KERN_WARNING "SELinux:  unknown mount option\n");
			goto out_err;

		}
	}

	rc = -ENOMEM;
	opts->mnt_opts = kcalloc(NUM_SEL_MNT_OPTS, sizeof(char *), GFP_ATOMIC);
	if (!opts->mnt_opts)
		goto out_err;

	opts->mnt_opts_flags = kcalloc(NUM_SEL_MNT_OPTS, sizeof(int), GFP_ATOMIC);
	if (!opts->mnt_opts_flags) {
		kfree(opts->mnt_opts);
		goto out_err;
	}

	if (fscontext) {
		opts->mnt_opts[num_mnt_opts] = fscontext;
		opts->mnt_opts_flags[num_mnt_opts++] = FSCONTEXT_MNT;
	}
	if (context) {
		opts->mnt_opts[num_mnt_opts] = context;
		opts->mnt_opts_flags[num_mnt_opts++] = CONTEXT_MNT;
	}
	if (rootcontext) {
		opts->mnt_opts[num_mnt_opts] = rootcontext;
		opts->mnt_opts_flags[num_mnt_opts++] = ROOTCONTEXT_MNT;
	}
	if (defcontext) {
		opts->mnt_opts[num_mnt_opts] = defcontext;
		opts->mnt_opts_flags[num_mnt_opts++] = DEFCONTEXT_MNT;
	}

	opts->num_mnt_opts = num_mnt_opts;
	return 0;

out_err:
	kfree(context);
	kfree(defcontext);
	kfree(fscontext);
	kfree(rootcontext);
	return rc;
}
/*
 * string mount options parsing and call set the sbsec
 */
static int superblock_doinit(struct super_block *sb, void *data)
{
	int rc = 0;
	char *options = data;
	struct security_mnt_opts opts;

	security_init_mnt_opts(&opts);

	if (!data)
		goto out;

	BUG_ON(sb->s_type->fs_flags & FS_BINARY_MOUNTDATA);

	rc = selinux_parse_opts_str(options, &opts);
	if (rc)
		goto out_err;

out:
	rc = selinux_set_mnt_opts(sb, &opts, 0, NULL);

out_err:
	security_free_mnt_opts(&opts);
	return rc;
}

static void selinux_write_opts(struct seq_file *m,
			       struct security_mnt_opts *opts)
{
	int i;
	char *prefix;

	for (i = 0; i < opts->num_mnt_opts; i++) {
		char *has_comma;

		if (opts->mnt_opts[i])
			has_comma = strchr(opts->mnt_opts[i], ',');
		else
			has_comma = NULL;

		switch (opts->mnt_opts_flags[i]) {
		case CONTEXT_MNT:
			prefix = CONTEXT_STR;
			break;
		case FSCONTEXT_MNT:
			prefix = FSCONTEXT_STR;
			break;
		case ROOTCONTEXT_MNT:
			prefix = ROOTCONTEXT_STR;
			break;
		case DEFCONTEXT_MNT:
			prefix = DEFCONTEXT_STR;
			break;
		case SBLABEL_MNT:
			seq_putc(m, ',');
			seq_puts(m, LABELSUPP_STR);
			continue;
		default:
			BUG();
			return;
		};
		/* we need a comma before each option */
		seq_putc(m, ',');
		seq_puts(m, prefix);
		if (has_comma)
			seq_putc(m, '\"');
		seq_puts(m, opts->mnt_opts[i]);
		if (has_comma)
			seq_putc(m, '\"');
	}
}

static int selinux_sb_show_options(struct seq_file *m, struct super_block *sb)
{
	struct security_mnt_opts opts;
	int rc;

	rc = selinux_get_mnt_opts(sb, &opts);
	if (rc) {
		/* before policy load we may get EINVAL, don't show anything */
		if (rc == -EINVAL)
			rc = 0;
		return rc;
	}

	selinux_write_opts(m, &opts);

	security_free_mnt_opts(&opts);

	return rc;
}

static inline u16 inode_mode_to_security_class(umode_t mode)
{
	switch (mode & S_IFMT) {
	case S_IFSOCK:
		return SECCLASS_SOCK_FILE;
	case S_IFLNK:
		return SECCLASS_LNK_FILE;
	case S_IFREG:
		return SECCLASS_FILE;
	case S_IFBLK:
		return SECCLASS_BLK_FILE;
	case S_IFDIR:
		return SECCLASS_DIR;
	case S_IFCHR:
		return SECCLASS_CHR_FILE;
	case S_IFIFO:
		return SECCLASS_FIFO_FILE;

	}

	return SECCLASS_FILE;
}

static inline int default_protocol_stream(int protocol)
{
	return (protocol == IPPROTO_IP || protocol == IPPROTO_TCP);
}

static inline int default_protocol_dgram(int protocol)
{
	return (protocol == IPPROTO_IP || protocol == IPPROTO_UDP);
}

static inline u16 socket_type_to_security_class(int family, int type, int protocol)
{
	switch (family) {
	case PF_UNIX:
		switch (type) {
		case SOCK_STREAM:
		case SOCK_SEQPACKET:
			return SECCLASS_UNIX_STREAM_SOCKET;
		case SOCK_DGRAM:
			return SECCLASS_UNIX_DGRAM_SOCKET;
		}
		break;
	case PF_INET:
	case PF_INET6:
		switch (type) {
		case SOCK_STREAM:
			if (default_protocol_stream(protocol))
				return SECCLASS_TCP_SOCKET;
			else
				return SECCLASS_RAWIP_SOCKET;
		case SOCK_DGRAM:
			if (default_protocol_dgram(protocol))
				return SECCLASS_UDP_SOCKET;
			else
				return SECCLASS_RAWIP_SOCKET;
		case SOCK_DCCP:
			return SECCLASS_DCCP_SOCKET;
		default:
			return SECCLASS_RAWIP_SOCKET;
		}
		break;
	case PF_NETLINK:
		switch (protocol) {
		case NETLINK_ROUTE:
			return SECCLASS_NETLINK_ROUTE_SOCKET;
		case NETLINK_FIREWALL:
			return SECCLASS_NETLINK_FIREWALL_SOCKET;
		case NETLINK_SOCK_DIAG:
			return SECCLASS_NETLINK_TCPDIAG_SOCKET;
		case NETLINK_NFLOG:
			return SECCLASS_NETLINK_NFLOG_SOCKET;
		case NETLINK_XFRM:
			return SECCLASS_NETLINK_XFRM_SOCKET;
		case NETLINK_SELINUX:
			return SECCLASS_NETLINK_SELINUX_SOCKET;
		case NETLINK_AUDIT:
			return SECCLASS_NETLINK_AUDIT_SOCKET;
		case NETLINK_IP6_FW:
			return SECCLASS_NETLINK_IP6FW_SOCKET;
		case NETLINK_DNRTMSG:
			return SECCLASS_NETLINK_DNRT_SOCKET;
		case NETLINK_KOBJECT_UEVENT:
			return SECCLASS_NETLINK_KOBJECT_UEVENT_SOCKET;
		default:
			return SECCLASS_NETLINK_SOCKET;
		}
	case PF_PACKET:
		return SECCLASS_PACKET_SOCKET;
	case PF_KEY:
		return SECCLASS_KEY_SOCKET;
	case PF_APPLETALK:
		return SECCLASS_APPLETALK_SOCKET;
	case PF_CAN:
		return SECCLASS_CAN_SOCKET;
	}

	return SECCLASS_SOCKET;
}

static int selinux_genfs_get_sid(struct dentry *dentry,
				 u16 tclass,
				 u16 flags,
				 u32 *sid)
{
	int rc;
	struct super_block *sb = dentry->d_inode->i_sb;
	char *buffer, *path;

	buffer = (char *)__get_free_page(GFP_KERNEL);
	if (!buffer)
		return -ENOMEM;

	path = dentry_path_raw(dentry, buffer, PAGE_SIZE);
	if (IS_ERR(path))
		rc = PTR_ERR(path);
	else {
		if (flags & SE_SBPROC) {
			/* each process gets a /proc/PID/ entry. Strip off the
			 * PID part to get a valid selinux labeling.
			 * e.g. /proc/1/net/rpc/nfs -> /net/rpc/nfs */
			while (path[1] >= '0' && path[1] <= '9') {
				path[1] = '/';
				path++;
			}
		}
		rc = security_genfs_sid(sb->s_type->name, path, tclass, sid);
	}
	free_page((unsigned long)buffer);
	return rc;
}

/* The inode's security attributes must be initialized before first use. */
static int inode_doinit_with_dentry(struct inode *inode, struct dentry *opt_dentry)
{
	struct superblock_security_struct *sbsec = NULL;
	struct inode_security_struct *isec = inode->i_security;
	u32 sid;
	struct dentry *dentry;
#define INITCONTEXTLEN 255
	char *context = NULL;
	unsigned len = 0;
	int rc = 0;

	if (isec->initialized)
		goto out;

	mutex_lock(&isec->lock);
	if (isec->initialized)
		goto out_unlock;

	sbsec = inode->i_sb->s_security;
	if (!(sbsec->flags & SE_SBINITIALIZED)) {
		/* Defer initialization until selinux_complete_init,
		   after the initial policy is loaded and the security
		   server is ready to handle calls. */
		spin_lock(&sbsec->isec_lock);
		if (list_empty(&isec->list))
			list_add(&isec->list, &sbsec->isec_head);
		spin_unlock(&sbsec->isec_lock);
		goto out_unlock;
	}

	switch (sbsec->behavior) {
	case SECURITY_FS_USE_NATIVE:
		break;
	case SECURITY_FS_USE_XATTR:
		if (!inode->i_op->getxattr) {
			isec->sid = sbsec->def_sid;
			break;
		}

		/* Need a dentry, since the xattr API requires one.
		   Life would be simpler if we could just pass the inode. */
		if (opt_dentry) {
			/* Called from d_instantiate or d_splice_alias. */
			dentry = dget(opt_dentry);
		} else {
			/* Called from selinux_complete_init, try to find a dentry. */
			dentry = d_find_alias(inode);
		}
		if (!dentry) {
			/*
			 * this is can be hit on boot when a file is accessed
			 * before the policy is loaded.  When we load policy we
			 * may find inodes that have no dentry on the
			 * sbsec->isec_head list.  No reason to complain as these
			 * will get fixed up the next time we go through
			 * inode_doinit with a dentry, before these inodes could
			 * be used again by userspace.
			 */
			goto out_unlock;
		}

		len = INITCONTEXTLEN;
		context = kmalloc(len+1, GFP_NOFS);
		if (!context) {
			rc = -ENOMEM;
			dput(dentry);
			goto out_unlock;
		}
		context[len] = '\0';
		rc = inode->i_op->getxattr(dentry, XATTR_NAME_SELINUX,
					   context, len);
		if (rc == -ERANGE) {
			kfree(context);

			/* Need a larger buffer.  Query for the right size. */
			rc = inode->i_op->getxattr(dentry, XATTR_NAME_SELINUX,
						   NULL, 0);
			if (rc < 0) {
				dput(dentry);
				goto out_unlock;
			}
			len = rc;
			context = kmalloc(len+1, GFP_NOFS);
			if (!context) {
				rc = -ENOMEM;
				dput(dentry);
				goto out_unlock;
			}
			context[len] = '\0';
			rc = inode->i_op->getxattr(dentry,
						   XATTR_NAME_SELINUX,
						   context, len);
		}
		dput(dentry);
		if (rc < 0) {
			if (rc != -ENODATA) {
				printk(KERN_WARNING "SELinux: %s:  getxattr returned "
				       "%d for dev=%s ino=%ld\n", __func__,
				       -rc, inode->i_sb->s_id, inode->i_ino);
				kfree(context);
				goto out_unlock;
			}
			/* Map ENODATA to the default file SID */
			sid = sbsec->def_sid;
			rc = 0;
		} else {
			rc = security_context_to_sid_default(context, rc, &sid,
							     sbsec->def_sid,
							     GFP_NOFS);
			if (rc) {
				char *dev = inode->i_sb->s_id;
				unsigned long ino = inode->i_ino;

				if (rc == -EINVAL) {
					if (printk_ratelimit())
						printk(KERN_NOTICE "SELinux: inode=%lu on dev=%s was found to have an invalid "
							"context=%s.  This indicates you may need to relabel the inode or the "
							"filesystem in question.\n", ino, dev, context);
				} else {
					printk(KERN_WARNING "SELinux: %s:  context_to_sid(%s) "
					       "returned %d for dev=%s ino=%ld\n",
					       __func__, context, -rc, dev, ino);
				}
				kfree(context);
				/* Leave with the unlabeled SID */
				rc = 0;
				break;
			}
		}
		kfree(context);
		isec->sid = sid;
		break;
	case SECURITY_FS_USE_TASK:
		isec->sid = isec->task_sid;
		break;
	case SECURITY_FS_USE_TRANS:
		/* Default to the fs SID. */
		isec->sid = sbsec->sid;

		/* Try to obtain a transition SID. */
		isec->sclass = inode_mode_to_security_class(inode->i_mode);
		rc = security_transition_sid(isec->task_sid, sbsec->sid,
					     isec->sclass, NULL, &sid);
		if (rc)
			goto out_unlock;
		isec->sid = sid;
		break;
	case SECURITY_FS_USE_MNTPOINT:
		isec->sid = sbsec->mntpoint_sid;
		break;
	default:
		/* Default to the fs superblock SID. */
		isec->sid = sbsec->sid;

		if ((sbsec->flags & SE_SBGENFS) && !S_ISLNK(inode->i_mode)) {
			/* We must have a dentry to determine the label on
			 * procfs inodes */
			if (opt_dentry)
				/* Called from d_instantiate or
				 * d_splice_alias. */
				dentry = dget(opt_dentry);
			else
				/* Called from selinux_complete_init, try to
				 * find a dentry. */
				dentry = d_find_alias(inode);
			/*
			 * This can be hit on boot when a file is accessed
			 * before the policy is loaded.  When we load policy we
			 * may find inodes that have no dentry on the
			 * sbsec->isec_head list.  No reason to complain as
			 * these will get fixed up the next time we go through
			 * inode_doinit() with a dentry, before these inodes
			 * could be used again by userspace.
			 */
			if (!dentry)
				goto out_unlock;
			isec->sclass = inode_mode_to_security_class(inode->i_mode);
			rc = selinux_genfs_get_sid(dentry, isec->sclass,
						   sbsec->flags, &sid);
			dput(dentry);
			if (rc)
				goto out_unlock;
			isec->sid = sid;
		}
		break;
	}

	isec->initialized = 1;

out_unlock:
	mutex_unlock(&isec->lock);
out:
	if (isec->sclass == SECCLASS_FILE)
		isec->sclass = inode_mode_to_security_class(inode->i_mode);
	return rc;
}

/* Convert a Linux signal to an access vector. */
static inline u32 signal_to_av(int sig)
{
	u32 perm = 0;

	switch (sig) {
	case SIGCHLD:
		/* Commonly granted from child to parent. */
		perm = PROCESS__SIGCHLD;
		break;
	case SIGKILL:
		/* Cannot be caught or ignored */
		perm = PROCESS__SIGKILL;
		break;
	case SIGSTOP:
		/* Cannot be caught or ignored */
		perm = PROCESS__SIGSTOP;
		break;
	default:
		/* All other signals. */
		perm = PROCESS__SIGNAL;
		break;
	}

	return perm;
}

/*
 * Check permission between a pair of credentials
 * fork check, ptrace check, etc.
 */
static int cred_has_perm(const struct cred *actor,
			 const struct cred *target,
			 u32 perms)
{
	u32 asid = cred_sid(actor), tsid = cred_sid(target);

	return avc_has_perm(asid, tsid, SECCLASS_PROCESS, perms, NULL);
}

/*
 * Check permission between a pair of tasks, e.g. signal checks,
 * fork check, ptrace check, etc.
 * tsk1 is the actor and tsk2 is the target
 * - this uses the default subjective creds of tsk1
 */
static int task_has_perm(const struct task_struct *tsk1,
			 const struct task_struct *tsk2,
			 u32 perms)
{
	const struct task_security_struct *__tsec1, *__tsec2;
	u32 sid1, sid2;

	rcu_read_lock();
	__tsec1 = __task_cred(tsk1)->security;	sid1 = __tsec1->sid;
	__tsec2 = __task_cred(tsk2)->security;	sid2 = __tsec2->sid;
	rcu_read_unlock();
	return avc_has_perm(sid1, sid2, SECCLASS_PROCESS, perms, NULL);
}

/*
 * Check permission between current and another task, e.g. signal checks,
 * fork check, ptrace check, etc.
 * current is the actor and tsk2 is the target
 * - this uses current's subjective creds
 */
static int current_has_perm(const struct task_struct *tsk,
			    u32 perms)
{
	u32 sid, tsid;

	sid = current_sid();
	tsid = task_sid(tsk);
	return avc_has_perm(sid, tsid, SECCLASS_PROCESS, perms, NULL);
}

#if CAP_LAST_CAP > 63
#error Fix SELinux to handle capabilities > 63.
#endif

/* Check whether a task is allowed to use a capability. */
static int cred_has_capability(const struct cred *cred,
			       int cap, int audit)
{
	struct common_audit_data ad;
	struct av_decision avd;
	u16 sclass;
	u32 sid = cred_sid(cred);
	u32 av = CAP_TO_MASK(cap);
	int rc;

	ad.type = LSM_AUDIT_DATA_CAP;
	ad.u.cap = cap;

	switch (CAP_TO_INDEX(cap)) {
	case 0:
		sclass = SECCLASS_CAPABILITY;
		break;
	case 1:
		sclass = SECCLASS_CAPABILITY2;
		break;
	default:
		printk(KERN_ERR
		       "SELinux:  out of range capability %d\n", cap);
		BUG();
		return -EINVAL;
	}

	rc = avc_has_perm_noaudit(sid, sid, sclass, av, 0, &avd);
	if (audit == SECURITY_CAP_AUDIT) {
		int rc2 = avc_audit(sid, sid, sclass, av, &avd, rc, &ad);
		if (rc2)
			return rc2;
	}
	return rc;
}

/* Check whether a task is allowed to use a system operation. */
static int task_has_system(struct task_struct *tsk,
			   u32 perms)
{
	u32 sid = task_sid(tsk);

	return avc_has_perm(sid, SECINITSID_KERNEL,
			    SECCLASS_SYSTEM, perms, NULL);
}

/* Check whether a task has a particular permission to an inode.
   The 'adp' parameter is optional and allows other audit
   data to be passed (e.g. the dentry). */
static int inode_has_perm(const struct cred *cred,
			  struct inode *inode,
			  u32 perms,
			  struct common_audit_data *adp)
{
	struct inode_security_struct *isec;
	u32 sid;

	validate_creds(cred);

	if (unlikely(IS_PRIVATE(inode)))
		return 0;

	sid = cred_sid(cred);
	isec = inode->i_security;

	return avc_has_perm(sid, isec->sid, isec->sclass, perms, adp);
}

/* Same as inode_has_perm, but pass explicit audit data containing
   the dentry to help the auditing code to more easily generate the
   pathname if needed. */
static inline int dentry_has_perm(const struct cred *cred,
				  struct dentry *dentry,
				  u32 av)
{
	struct inode *inode = dentry->d_inode;
	struct common_audit_data ad;

	ad.type = LSM_AUDIT_DATA_DENTRY;
	ad.u.dentry = dentry;
	return inode_has_perm(cred, inode, av, &ad);
}

/* Same as inode_has_perm, but pass explicit audit data containing
   the path to help the auditing code to more easily generate the
   pathname if needed. */
static inline int path_has_perm(const struct cred *cred,
				struct path *path,
				u32 av)
{
	struct inode *inode = path->dentry->d_inode;
	struct common_audit_data ad;

	ad.type = LSM_AUDIT_DATA_PATH;
	ad.u.path = *path;
	return inode_has_perm(cred, inode, av, &ad);
}

/* Same as path_has_perm, but uses the inode from the file struct. */
static inline int file_path_has_perm(const struct cred *cred,
				     struct file *file,
				     u32 av)
{
	struct common_audit_data ad;

	ad.type = LSM_AUDIT_DATA_PATH;
	ad.u.path = file->f_path;
	return inode_has_perm(cred, file_inode(file), av, &ad);
}

/* Check whether a task can use an open file descriptor to
   access an inode in a given way.  Check access to the
   descriptor itself, and then use dentry_has_perm to
   check a particular permission to the file.
   Access to the descriptor is implicitly granted if it
   has the same SID as the process.  If av is zero, then
   access to the file is not checked, e.g. for cases
   where only the descriptor is affected like seek. */
static int file_has_perm(const struct cred *cred,
			 struct file *file,
			 u32 av)
{
	struct file_security_struct *fsec = file->f_security;
	struct inode *inode = file_inode(file);
	struct common_audit_data ad;
	u32 sid = cred_sid(cred);
	int rc;

	ad.type = LSM_AUDIT_DATA_PATH;
	ad.u.path = file->f_path;

	if (sid != fsec->sid) {
		rc = avc_has_perm(sid, fsec->sid,
				  SECCLASS_FD,
				  FD__USE,
				  &ad);
		if (rc)
			goto out;
	}

	/* av is zero if only checking access to the descriptor. */
	rc = 0;
	if (av)
		rc = inode_has_perm(cred, inode, av, &ad);

out:
	return rc;
}

/* Check whether a task can create a file. */
static int may_create(struct inode *dir,
		      struct dentry *dentry,
		      u16 tclass)
{
	const struct task_security_struct *tsec = current_security();
	struct inode_security_struct *dsec;
	struct superblock_security_struct *sbsec;
	u32 sid, newsid;
	struct common_audit_data ad;
	int rc;

	dsec = dir->i_security;
	sbsec = dir->i_sb->s_security;

	sid = tsec->sid;
	newsid = tsec->create_sid;

	ad.type = LSM_AUDIT_DATA_DENTRY;
	ad.u.dentry = dentry;

	rc = avc_has_perm(sid, dsec->sid, SECCLASS_DIR,
			  DIR__ADD_NAME | DIR__SEARCH,
			  &ad);
	if (rc)
		return rc;

	if (!newsid || !(sbsec->flags & SBLABEL_MNT)) {
		rc = security_transition_sid(sid, dsec->sid, tclass,
					     &dentry->d_name, &newsid);
		if (rc)
			return rc;
	}

	rc = avc_has_perm(sid, newsid, tclass, FILE__CREATE, &ad);
	if (rc)
		return rc;

	return avc_has_perm(newsid, sbsec->sid,
						SECCLASS_FILESYSTEM,
						FILESYSTEM__ASSOCIATE, &ad);
}

/* Check whether a task can create a key. */
static int may_create_key(u32 ksid,
			  struct task_struct *ctx)
{
	u32 sid = task_sid(ctx);

	return avc_has_perm(sid, ksid, SECCLASS_KEY, KEY__CREATE, NULL);
}

#define MAY_LINK	0
#define MAY_UNLINK	1
#define MAY_RMDIR	2

/* Check whether a task can link, unlink, or rmdir a file/directory. */
static int may_link(struct inode *dir,
		    struct dentry *dentry,
		    int kind)

{
	struct inode_security_struct *dsec, *isec;
	struct common_audit_data ad;
	u32 sid = current_sid();
	u32 av;
	int rc;

	dsec = dir->i_security;
	isec = dentry->d_inode->i_security;

	ad.type = LSM_AUDIT_DATA_DENTRY;
	ad.u.dentry = dentry;

	av = DIR__SEARCH;
	av |= (kind ? DIR__REMOVE_NAME : DIR__ADD_NAME);
	rc = avc_has_perm(sid, dsec->sid, SECCLASS_DIR, av, &ad);
	if (rc)
		return rc;

	switch (kind) {
	case MAY_LINK:
		av = FILE__LINK;
		break;
	case MAY_UNLINK:
		av = FILE__UNLINK;
		break;
	case MAY_RMDIR:
		av = DIR__RMDIR;
		break;
	default:
		printk(KERN_WARNING "SELinux: %s:  unrecognized kind %d\n",
			__func__, kind);
		return 0;
	}

	return avc_has_perm(sid, isec->sid, isec->sclass, av, &ad);
}

static inline int may_rename(struct inode *old_dir,
			     struct dentry *old_dentry,
			     struct inode *new_dir,
			     struct dentry *new_dentry)
{
	struct inode_security_struct *old_dsec, *new_dsec, *old_isec, *new_isec;
	struct common_audit_data ad;
	u32 sid = current_sid();
	u32 av;
	int old_is_dir, new_is_dir;
	int rc;

	old_dsec = old_dir->i_security;
	old_isec = old_dentry->d_inode->i_security;
	old_is_dir = S_ISDIR(old_dentry->d_inode->i_mode);
	new_dsec = new_dir->i_security;

	ad.type = LSM_AUDIT_DATA_DENTRY;

	ad.u.dentry = old_dentry;
	rc = avc_has_perm(sid, old_dsec->sid, SECCLASS_DIR,
			  DIR__REMOVE_NAME | DIR__SEARCH, &ad);
	if (rc)
		return rc;
	rc = avc_has_perm(sid, old_isec->sid,
			  old_isec->sclass, FILE__RENAME, &ad);
	if (rc)
		return rc;
	if (old_is_dir && new_dir != old_dir) {
		rc = avc_has_perm(sid, old_isec->sid,
				  old_isec->sclass, DIR__REPARENT, &ad);
		if (rc)
			return rc;
	}

	ad.u.dentry = new_dentry;
	av = DIR__ADD_NAME | DIR__SEARCH;
	if (new_dentry->d_inode)
		av |= DIR__REMOVE_NAME;
	rc = avc_has_perm(sid, new_dsec->sid, SECCLASS_DIR, av, &ad);
	if (rc)
		return rc;
	if (new_dentry->d_inode) {
		new_isec = new_dentry->d_inode->i_security;
		new_is_dir = S_ISDIR(new_dentry->d_inode->i_mode);
		rc = avc_has_perm(sid, new_isec->sid,
				  new_isec->sclass,
				  (new_is_dir ? DIR__RMDIR : FILE__UNLINK), &ad);
		if (rc)
			return rc;
	}

	return 0;
}

/* Check whether a task can perform a filesystem operation. */
static int superblock_has_perm(const struct cred *cred,
			       struct super_block *sb,
			       u32 perms,
			       struct common_audit_data *ad)
{
	struct superblock_security_struct *sbsec;
	u32 sid = cred_sid(cred);

	sbsec = sb->s_security;
	return avc_has_perm(sid, sbsec->sid, SECCLASS_FILESYSTEM, perms, ad);
}

/* Convert a Linux mode and permission mask to an access vector. */
static inline u32 file_mask_to_av(int mode, int mask)
{
	u32 av = 0;

	if (!S_ISDIR(mode)) {
		if (mask & MAY_EXEC)
			av |= FILE__EXECUTE;
		if (mask & MAY_READ)
			av |= FILE__READ;

		if (mask & MAY_APPEND)
			av |= FILE__APPEND;
		else if (mask & MAY_WRITE)
			av |= FILE__WRITE;

	} else {
		if (mask & MAY_EXEC)
			av |= DIR__SEARCH;
		if (mask & MAY_WRITE)
			av |= DIR__WRITE;
		if (mask & MAY_READ)
			av |= DIR__READ;
	}

	return av;
}

/* Convert a Linux file to an access vector. */
static inline u32 file_to_av(struct file *file)
{
	u32 av = 0;

	if (file->f_mode & FMODE_READ)
		av |= FILE__READ;
	if (file->f_mode & FMODE_WRITE) {
		if (file->f_flags & O_APPEND)
			av |= FILE__APPEND;
		else
			av |= FILE__WRITE;
	}
	if (!av) {
		/*
		 * Special file opened with flags 3 for ioctl-only use.
		 */
		av = FILE__IOCTL;
	}

	return av;
}

/*
 * Convert a file to an access vector and include the correct open
 * open permission.
 */
static inline u32 open_file_to_av(struct file *file)
{
	u32 av = file_to_av(file);

	if (selinux_policycap_openperm)
		av |= FILE__OPEN;

	return av;
}

/* Hook functions begin here. */

static int selinux_binder_set_context_mgr(struct task_struct *mgr)
{
	u32 mysid = current_sid();
	u32 mgrsid = task_sid(mgr);

	return avc_has_perm(mysid, mgrsid, SECCLASS_BINDER, BINDER__SET_CONTEXT_MGR, NULL);
}

static int selinux_binder_transaction(struct task_struct *from, struct task_struct *to)
{
	u32 mysid = current_sid();
	u32 fromsid = task_sid(from);
	u32 tosid = task_sid(to);
	int rc;

	if (mysid != fromsid) {
		rc = avc_has_perm(mysid, fromsid, SECCLASS_BINDER, BINDER__IMPERSONATE, NULL);
		if (rc)
			return rc;
	}

	return avc_has_perm(fromsid, tosid, SECCLASS_BINDER, BINDER__CALL, NULL);
}

static int selinux_binder_transfer_binder(struct task_struct *from, struct task_struct *to)
{
	u32 fromsid = task_sid(from);
	u32 tosid = task_sid(to);
	return avc_has_perm(fromsid, tosid, SECCLASS_BINDER, BINDER__TRANSFER, NULL);
}

static int selinux_binder_transfer_file(struct task_struct *from, struct task_struct *to, struct file *file)
{
	u32 sid = task_sid(to);
	struct file_security_struct *fsec = file->f_security;
	struct inode *inode = file->f_path.dentry->d_inode;
	struct inode_security_struct *isec = inode->i_security;
	struct common_audit_data ad;
	int rc;

	ad.type = LSM_AUDIT_DATA_PATH;
	ad.u.path = file->f_path;

	if (sid != fsec->sid) {
		rc = avc_has_perm(sid, fsec->sid,
				  SECCLASS_FD,
				  FD__USE,
				  &ad);
		if (rc)
			return rc;
	}

	if (unlikely(IS_PRIVATE(inode)))
		return 0;

	return avc_has_perm(sid, isec->sid, isec->sclass, file_to_av(file),
			    &ad);
}

static int selinux_ptrace_access_check(struct task_struct *child,
				     unsigned int mode)
{
	int rc;

	rc = cap_ptrace_access_check(child, mode);
	if (rc)
		return rc;

	if (mode & PTRACE_MODE_READ) {
		u32 sid = current_sid();
		u32 csid = task_sid(child);
		return avc_has_perm(sid, csid, SECCLASS_FILE, FILE__READ, NULL);
	}

	return current_has_perm(child, PROCESS__PTRACE);
}

static int selinux_ptrace_traceme(struct task_struct *parent)
{
	int rc;

	rc = cap_ptrace_traceme(parent);
	if (rc)
		return rc;

	return task_has_perm(parent, current, PROCESS__PTRACE);
}

static int selinux_capget(struct task_struct *target, kernel_cap_t *effective,
			  kernel_cap_t *inheritable, kernel_cap_t *permitted)
{
	int error;

	error = current_has_perm(target, PROCESS__GETCAP);
	if (error)
		return error;

	return cap_capget(target, effective, inheritable, permitted);
}

static int selinux_capset(struct cred *new, const struct cred *old,
			  const kernel_cap_t *effective,
			  const kernel_cap_t *inheritable,
			  const kernel_cap_t *permitted)
{
	int error;

	error = cap_capset(new, old,
				      effective, inheritable, permitted);
	if (error)
		return error;

	return cred_has_perm(old, new, PROCESS__SETCAP);
}

/*
 * (This comment used to live with the selinux_task_setuid hook,
 * which was removed).
 *
 * Since setuid only affects the current process, and since the SELinux
 * controls are not based on the Linux identity attributes, SELinux does not
 * need to control this operation.  However, SELinux does control the use of
 * the CAP_SETUID and CAP_SETGID capabilities using the capable hook.
 */

static int selinux_capable(const struct cred *cred, struct user_namespace *ns,
			   int cap, int audit)
{
	int rc;

	rc = cap_capable(cred, ns, cap, audit);
	if (rc)
		return rc;

	return cred_has_capability(cred, cap, audit);
}

static int selinux_quotactl(int cmds, int type, int id, struct super_block *sb)
{
	const struct cred *cred = current_cred();
	int rc = 0;

	if (!sb)
		return 0;

	switch (cmds) {
	case Q_SYNC:
	case Q_QUOTAON:
	case Q_QUOTAOFF:
	case Q_SETINFO:
	case Q_SETQUOTA:
		rc = superblock_has_perm(cred, sb, FILESYSTEM__QUOTAMOD, NULL);
		break;
	case Q_GETFMT:
	case Q_GETINFO:
	case Q_GETQUOTA:
		rc = superblock_has_perm(cred, sb, FILESYSTEM__QUOTAGET, NULL);
		break;
	default:
		rc = 0;  /* let the kernel handle invalid cmds */
		break;
	}
	return rc;
}

static int selinux_quota_on(struct dentry *dentry)
{
	const struct cred *cred = current_cred();

	return dentry_has_perm(cred, dentry, FILE__QUOTAON);
}

static int selinux_syslog(int type)
{
	int rc;

	switch (type) {
	case SYSLOG_ACTION_READ_ALL:	/* Read last kernel messages */
	case SYSLOG_ACTION_SIZE_BUFFER:	/* Return size of the log buffer */
		rc = task_has_system(current, SYSTEM__SYSLOG_READ);
		break;
	case SYSLOG_ACTION_CONSOLE_OFF:	/* Disable logging to console */
	case SYSLOG_ACTION_CONSOLE_ON:	/* Enable logging to console */
	/* Set level of messages printed to console */
	case SYSLOG_ACTION_CONSOLE_LEVEL:
		rc = task_has_system(current, SYSTEM__SYSLOG_CONSOLE);
		break;
	case SYSLOG_ACTION_CLOSE:	/* Close log */
	case SYSLOG_ACTION_OPEN:	/* Open log */
	case SYSLOG_ACTION_READ:	/* Read from log */
	case SYSLOG_ACTION_READ_CLEAR:	/* Read/clear last kernel messages */
	case SYSLOG_ACTION_CLEAR:	/* Clear ring buffer */
	default:
		rc = task_has_system(current, SYSTEM__SYSLOG_MOD);
		break;
	}
	return rc;
}

/*
 * Check that a process has enough memory to allocate a new virtual
 * mapping. 0 means there is enough memory for the allocation to
 * succeed and -ENOMEM implies there is not.
 *
 * Do not audit the selinux permission check, as this is applied to all
 * processes that allocate mappings.
 */
static int selinux_vm_enough_memory(struct mm_struct *mm, long pages)
{
	int rc, cap_sys_admin = 0;

	rc = selinux_capable(current_cred(), &init_user_ns, CAP_SYS_ADMIN,
			     SECURITY_CAP_NOAUDIT);
	if (rc == 0)
		cap_sys_admin = 1;

	return __vm_enough_memory(mm, pages, cap_sys_admin);
}

/* binprm security operations */

static int check_nnp_nosuid(const struct linux_binprm *bprm,
			    const struct task_security_struct *old_tsec,
			    const struct task_security_struct *new_tsec)
{
	int nnp = (bprm->unsafe & LSM_UNSAFE_NO_NEW_PRIVS);
	int nosuid = (bprm->file->f_path.mnt->mnt_flags & MNT_NOSUID);
	int rc;

	if (!nnp && !nosuid)
		return 0; /* neither NNP nor nosuid */

	if (new_tsec->sid == old_tsec->sid)
		return 0; /* No change in credentials */

	/*
	 * The only transitions we permit under NNP or nosuid
	 * are transitions to bounded SIDs, i.e. SIDs that are
	 * guaranteed to only be allowed a subset of the permissions
	 * of the current SID.
	 */
	rc = security_bounded_transition(old_tsec->sid, new_tsec->sid);
	if (rc) {
		/*
		 * On failure, preserve the errno values for NNP vs nosuid.
		 * NNP:  Operation not permitted for caller.
		 * nosuid:  Permission denied to file.
		 */
		if (nnp)
			return -EPERM;
		else
			return -EACCES;
	}
	return 0;
}

static int selinux_bprm_set_creds(struct linux_binprm *bprm)
{
	const struct task_security_struct *old_tsec;
	struct task_security_struct *new_tsec;
	struct inode_security_struct *isec;
	struct common_audit_data ad;
	struct inode *inode = file_inode(bprm->file);
	int rc;

	rc = cap_bprm_set_creds(bprm);
	if (rc)
		return rc;

	/* SELinux context only depends on initial program or script and not
	 * the script interpreter */
	if (bprm->cred_prepared)
		return 0;

	old_tsec = current_security();
	new_tsec = bprm->cred->security;
	isec = inode->i_security;

	/* Default to the current task SID. */
	new_tsec->sid = old_tsec->sid;
	new_tsec->osid = old_tsec->sid;

	/* Reset fs, key, and sock SIDs on execve. */
	new_tsec->create_sid = 0;
	new_tsec->keycreate_sid = 0;
	new_tsec->sockcreate_sid = 0;

	if (old_tsec->exec_sid) {
		new_tsec->sid = old_tsec->exec_sid;
		/* Reset exec SID on execve. */
		new_tsec->exec_sid = 0;

		/* Fail on NNP or nosuid if not an allowed transition. */
		rc = check_nnp_nosuid(bprm, old_tsec, new_tsec);
		if (rc)
			return rc;
	} else {
		/* Check for a default transition on this program. */
		rc = security_transition_sid(old_tsec->sid, isec->sid,
					     SECCLASS_PROCESS, NULL,
					     &new_tsec->sid);
		if (rc)
			return rc;

		/*
		 * Fallback to old SID on NNP or nosuid if not an allowed
		 * transition.
		 */
		rc = check_nnp_nosuid(bprm, old_tsec, new_tsec);
		if (rc)
			new_tsec->sid = old_tsec->sid;
	}

	ad.type = LSM_AUDIT_DATA_PATH;
	ad.u.path = bprm->file->f_path;

	if (new_tsec->sid == old_tsec->sid) {
		rc = avc_has_perm(old_tsec->sid, isec->sid,
				  SECCLASS_FILE, FILE__EXECUTE_NO_TRANS, &ad);
		if (rc)
			return rc;
	} else {
		/* Check permissions for the transition. */
		rc = avc_has_perm(old_tsec->sid, new_tsec->sid,
				  SECCLASS_PROCESS, PROCESS__TRANSITION, &ad);
		if (rc)
			return rc;

		rc = avc_has_perm(new_tsec->sid, isec->sid,
				  SECCLASS_FILE, FILE__ENTRYPOINT, &ad);
		if (rc)
			return rc;

		/* Check for shared state */
		if (bprm->unsafe & LSM_UNSAFE_SHARE) {
			rc = avc_has_perm(old_tsec->sid, new_tsec->sid,
					  SECCLASS_PROCESS, PROCESS__SHARE,
					  NULL);
			if (rc)
				return -EPERM;
		}

		/* Make sure that anyone attempting to ptrace over a task that
		 * changes its SID has the appropriate permit */
		if (bprm->unsafe &
		    (LSM_UNSAFE_PTRACE | LSM_UNSAFE_PTRACE_CAP)) {
			struct task_struct *tracer;
			struct task_security_struct *sec;
			u32 ptsid = 0;

			rcu_read_lock();
			tracer = ptrace_parent(current);
			if (likely(tracer != NULL)) {
				sec = __task_cred(tracer)->security;
				ptsid = sec->sid;
			}
			rcu_read_unlock();

			if (ptsid != 0) {
				rc = avc_has_perm(ptsid, new_tsec->sid,
						  SECCLASS_PROCESS,
						  PROCESS__PTRACE, NULL);
				if (rc)
					return -EPERM;
			}
		}

		/* Clear any possibly unsafe personality bits on exec: */
		bprm->per_clear |= PER_CLEAR_ON_SETID;
	}

	return 0;
}

static int selinux_bprm_secureexec(struct linux_binprm *bprm)
{
	const struct task_security_struct *tsec = current_security();
	u32 sid, osid;
	int atsecure = 0;

	sid = tsec->sid;
	osid = tsec->osid;

	if (osid != sid) {
		/* Enable secure mode for SIDs transitions unless
		   the noatsecure permission is granted between
		   the two SIDs, i.e. ahp returns 0. */
		atsecure = avc_has_perm(osid, sid,
					SECCLASS_PROCESS,
					PROCESS__NOATSECURE, NULL);
	}

	return (atsecure || cap_bprm_secureexec(bprm));
}

static int match_file(const void *p, struct file *file, unsigned fd)
{
	return file_has_perm(p, file, file_to_av(file)) ? fd + 1 : 0;
}

/* Derived from fs/exec.c:flush_old_files. */
static inline void flush_unauthorized_files(const struct cred *cred,
					    struct files_struct *files)
{
	struct file *file, *devnull = NULL;
	struct tty_struct *tty;
	int drop_tty = 0;
	unsigned n;

	tty = get_current_tty();
	if (tty) {
		spin_lock(&tty_files_lock);
		if (!list_empty(&tty->tty_files)) {
			struct tty_file_private *file_priv;

			/* Revalidate access to controlling tty.
			   Use file_path_has_perm on the tty path directly
			   rather than using file_has_perm, as this particular
			   open file may belong to another process and we are
			   only interested in the inode-based check here. */
			file_priv = list_first_entry(&tty->tty_files,
						struct tty_file_private, list);
			file = file_priv->file;
			if (file_path_has_perm(cred, file, FILE__READ | FILE__WRITE))
				drop_tty = 1;
		}
		spin_unlock(&tty_files_lock);
		tty_kref_put(tty);
	}
	/* Reset controlling tty. */
	if (drop_tty)
		no_tty();

	/* Revalidate access to inherited open files. */
	n = iterate_fd(files, 0, match_file, cred);
	if (!n) /* none found? */
		return;

	devnull = dentry_open(&selinux_null, O_RDWR, cred);
	if (IS_ERR(devnull))
		devnull = NULL;
	/* replace all the matching ones with this */
	do {
		replace_fd(n - 1, devnull, 0);
	} while ((n = iterate_fd(files, n, match_file, cred)) != 0);
	if (devnull)
		fput(devnull);
}

/*
 * Prepare a process for imminent new credential changes due to exec
 */
static void selinux_bprm_committing_creds(struct linux_binprm *bprm)
{
	struct task_security_struct *new_tsec;
	struct rlimit *rlim, *initrlim;
	int rc, i;

	new_tsec = bprm->cred->security;
	if (new_tsec->sid == new_tsec->osid)
		return;

	/* Close files for which the new task SID is not authorized. */
	flush_unauthorized_files(bprm->cred, current->files);

	/* Always clear parent death signal on SID transitions. */
	current->pdeath_signal = 0;

	/* Check whether the new SID can inherit resource limits from the old
	 * SID.  If not, reset all soft limits to the lower of the current
	 * task's hard limit and the init task's soft limit.
	 *
	 * Note that the setting of hard limits (even to lower them) can be
	 * controlled by the setrlimit check.  The inclusion of the init task's
	 * soft limit into the computation is to avoid resetting soft limits
	 * higher than the default soft limit for cases where the default is
	 * lower than the hard limit, e.g. RLIMIT_CORE or RLIMIT_STACK.
	 */
	rc = avc_has_perm(new_tsec->osid, new_tsec->sid, SECCLASS_PROCESS,
			  PROCESS__RLIMITINH, NULL);
	if (rc) {
		/* protect against do_prlimit() */
		task_lock(current);
		for (i = 0; i < RLIM_NLIMITS; i++) {
			rlim = current->signal->rlim + i;
			initrlim = init_task.signal->rlim + i;
			rlim->rlim_cur = min(rlim->rlim_max, initrlim->rlim_cur);
		}
		task_unlock(current);
		update_rlimit_cpu(current, rlimit(RLIMIT_CPU));
	}
}

/*
 * Clean up the process immediately after the installation of new credentials
 * due to exec
 */
static void selinux_bprm_committed_creds(struct linux_binprm *bprm)
{
	const struct task_security_struct *tsec = current_security();
	struct itimerval itimer;
	u32 osid, sid;
	int rc, i;

	osid = tsec->osid;
	sid = tsec->sid;

	if (sid == osid)
		return;

	/* Check whether the new SID can inherit signal state from the old SID.
	 * If not, clear itimers to avoid subsequent signal generation and
	 * flush and unblock signals.
	 *
	 * This must occur _after_ the task SID has been updated so that any
	 * kill done after the flush will be checked against the new SID.
	 */
	rc = avc_has_perm(osid, sid, SECCLASS_PROCESS, PROCESS__SIGINH, NULL);
	if (rc) {
		memset(&itimer, 0, sizeof itimer);
		for (i = 0; i < 3; i++)
			do_setitimer(i, &itimer, NULL);
		spin_lock_irq(&current->sighand->siglock);
		if (!(current->signal->flags & SIGNAL_GROUP_EXIT)) {
			__flush_signals(current);
			flush_signal_handlers(current, 1);
			sigemptyset(&current->blocked);
		}
		spin_unlock_irq(&current->sighand->siglock);
	}

	/* Wake up the parent if it is waiting so that it can recheck
	 * wait permission to the new task SID. */
	read_lock(&tasklist_lock);
	__wake_up_parent(current, current->real_parent);
	read_unlock(&tasklist_lock);
}

/* superblock security operations */

static int selinux_sb_alloc_security(struct super_block *sb)
{
	return superblock_alloc_security(sb);
}

static void selinux_sb_free_security(struct super_block *sb)
{
	superblock_free_security(sb);
}

static inline int match_prefix(char *prefix, int plen, char *option, int olen)
{
	if (plen > olen)
		return 0;

	return !memcmp(prefix, option, plen);
}

static inline int selinux_option(char *option, int len)
{
	return (match_prefix(CONTEXT_STR, sizeof(CONTEXT_STR)-1, option, len) ||
		match_prefix(FSCONTEXT_STR, sizeof(FSCONTEXT_STR)-1, option, len) ||
		match_prefix(DEFCONTEXT_STR, sizeof(DEFCONTEXT_STR)-1, option, len) ||
		match_prefix(ROOTCONTEXT_STR, sizeof(ROOTCONTEXT_STR)-1, option, len) ||
		match_prefix(LABELSUPP_STR, sizeof(LABELSUPP_STR)-1, option, len));
}

static inline void take_option(char **to, char *from, int *first, int len)
{
	if (!*first) {
		**to = ',';
		*to += 1;
	} else
		*first = 0;
	memcpy(*to, from, len);
	*to += len;
}

static inline void take_selinux_option(char **to, char *from, int *first,
				       int len)
{
	int current_size = 0;

	if (!*first) {
		**to = '|';
		*to += 1;
	} else
		*first = 0;

	while (current_size < len) {
		if (*from != '"') {
			**to = *from;
			*to += 1;
		}
		from += 1;
		current_size += 1;
	}
}

static int selinux_sb_copy_data(char *orig, char *copy)
{
	int fnosec, fsec, rc = 0;
	char *in_save, *in_curr, *in_end;
	char *sec_curr, *nosec_save, *nosec;
	int open_quote = 0;

	in_curr = orig;
	sec_curr = copy;

	nosec = (char *)get_zeroed_page(GFP_KERNEL);
	if (!nosec) {
		rc = -ENOMEM;
		goto out;
	}

	nosec_save = nosec;
	fnosec = fsec = 1;
	in_save = in_end = orig;

	do {
		if (*in_end == '"')
			open_quote = !open_quote;
		if ((*in_end == ',' && open_quote == 0) ||
				*in_end == '\0') {
			int len = in_end - in_curr;

			if (selinux_option(in_curr, len))
				take_selinux_option(&sec_curr, in_curr, &fsec, len);
			else
				take_option(&nosec, in_curr, &fnosec, len);

			in_curr = in_end + 1;
		}
	} while (*in_end++);

	strcpy(in_save, nosec_save);
	free_page((unsigned long)nosec_save);
out:
	return rc;
}

static int selinux_sb_remount(struct super_block *sb, void *data)
{
	int rc, i, *flags;
	struct security_mnt_opts opts;
	char *secdata, **mount_options;
	struct superblock_security_struct *sbsec = sb->s_security;

	if (!(sbsec->flags & SE_SBINITIALIZED))
		return 0;

	if (!data)
		return 0;

	if (sb->s_type->fs_flags & FS_BINARY_MOUNTDATA)
		return 0;

	security_init_mnt_opts(&opts);
	secdata = alloc_secdata();
	if (!secdata)
		return -ENOMEM;
	rc = selinux_sb_copy_data(data, secdata);
	if (rc)
		goto out_free_secdata;

	rc = selinux_parse_opts_str(secdata, &opts);
	if (rc)
		goto out_free_secdata;

	mount_options = opts.mnt_opts;
	flags = opts.mnt_opts_flags;

	for (i = 0; i < opts.num_mnt_opts; i++) {
		u32 sid;
		size_t len;

		if (flags[i] == SBLABEL_MNT)
			continue;
		len = strlen(mount_options[i]);
		rc = security_context_to_sid(mount_options[i], len, &sid,
					     GFP_KERNEL);
		if (rc) {
			printk(KERN_WARNING "SELinux: security_context_to_sid"
			       "(%s) failed for (dev %s, type %s) errno=%d\n",
			       mount_options[i], sb->s_id, sb->s_type->name, rc);
			goto out_free_opts;
		}
		rc = -EINVAL;
		switch (flags[i]) {
		case FSCONTEXT_MNT:
			if (bad_option(sbsec, FSCONTEXT_MNT, sbsec->sid, sid))
				goto out_bad_option;
			break;
		case CONTEXT_MNT:
			if (bad_option(sbsec, CONTEXT_MNT, sbsec->mntpoint_sid, sid))
				goto out_bad_option;
			break;
		case ROOTCONTEXT_MNT: {
			struct inode_security_struct *root_isec;
			root_isec = sb->s_root->d_inode->i_security;

			if (bad_option(sbsec, ROOTCONTEXT_MNT, root_isec->sid, sid))
				goto out_bad_option;
			break;
		}
		case DEFCONTEXT_MNT:
			if (bad_option(sbsec, DEFCONTEXT_MNT, sbsec->def_sid, sid))
				goto out_bad_option;
			break;
		default:
			goto out_free_opts;
		}
	}

	rc = 0;
out_free_opts:
	security_free_mnt_opts(&opts);
out_free_secdata:
	free_secdata(secdata);
	return rc;
out_bad_option:
	printk(KERN_WARNING "SELinux: unable to change security options "
	       "during remount (dev %s, type=%s)\n", sb->s_id,
	       sb->s_type->name);
	goto out_free_opts;
}

static int selinux_sb_kern_mount(struct super_block *sb, int flags, void *data)
{
	const struct cred *cred = current_cred();
	struct common_audit_data ad;
	int rc;

	rc = superblock_doinit(sb, data);
	if (rc)
		return rc;

	/* Allow all mounts performed by the kernel */
	if (flags & MS_KERNMOUNT)
		return 0;

	ad.type = LSM_AUDIT_DATA_DENTRY;
	ad.u.dentry = sb->s_root;
	return superblock_has_perm(cred, sb, FILESYSTEM__MOUNT, &ad);
}

static int selinux_sb_statfs(struct dentry *dentry)
{
	const struct cred *cred = current_cred();
	struct common_audit_data ad;

	ad.type = LSM_AUDIT_DATA_DENTRY;
	ad.u.dentry = dentry->d_sb->s_root;
	return superblock_has_perm(cred, dentry->d_sb, FILESYSTEM__GETATTR, &ad);
}

static int selinux_mount(const char *dev_name,
			 struct path *path,
			 const char *type,
			 unsigned long flags,
			 void *data)
{
	const struct cred *cred = current_cred();

	if (flags & MS_REMOUNT)
		return superblock_has_perm(cred, path->dentry->d_sb,
					   FILESYSTEM__REMOUNT, NULL);
	else
		return path_has_perm(cred, path, FILE__MOUNTON);
}

static int selinux_umount(struct vfsmount *mnt, int flags)
{
	const struct cred *cred = current_cred();

	return superblock_has_perm(cred, mnt->mnt_sb,
				   FILESYSTEM__UNMOUNT, NULL);
}

/* inode security operations */

static int selinux_inode_alloc_security(struct inode *inode)
{
	return inode_alloc_security(inode);
}

static void selinux_inode_free_security(struct inode *inode)
{
	inode_free_security(inode);
}

static int selinux_dentry_init_security(struct dentry *dentry, int mode,
					struct qstr *name, void **ctx,
					u32 *ctxlen)
{
	const struct cred *cred = current_cred();
	struct task_security_struct *tsec;
	struct inode_security_struct *dsec;
	struct superblock_security_struct *sbsec;
	struct inode *dir = dentry->d_parent->d_inode;
	u32 newsid;
	int rc;

	tsec = cred->security;
	dsec = dir->i_security;
	sbsec = dir->i_sb->s_security;

	if (tsec->create_sid && sbsec->behavior != SECURITY_FS_USE_MNTPOINT) {
		newsid = tsec->create_sid;
	} else {
		rc = security_transition_sid(tsec->sid, dsec->sid,
					     inode_mode_to_security_class(mode),
					     name,
					     &newsid);
		if (rc) {
			printk(KERN_WARNING
				"%s: security_transition_sid failed, rc=%d\n",
			       __func__, -rc);
			return rc;
		}
	}

	return security_sid_to_context(newsid, (char **)ctx, ctxlen);
}

static int selinux_inode_init_security(struct inode *inode, struct inode *dir,
				       const struct qstr *qstr,
				       const char **name,
				       void **value, size_t *len)
{
	const struct task_security_struct *tsec = current_security();
	struct inode_security_struct *dsec;
	struct superblock_security_struct *sbsec;
	u32 sid, newsid, clen;
	int rc;
	char *context;

	dsec = dir->i_security;
	sbsec = dir->i_sb->s_security;

	sid = tsec->sid;
	newsid = tsec->create_sid;

	if ((sbsec->flags & SE_SBINITIALIZED) &&
	    (sbsec->behavior == SECURITY_FS_USE_MNTPOINT))
		newsid = sbsec->mntpoint_sid;
	else if (!newsid || !(sbsec->flags & SBLABEL_MNT)) {
		rc = security_transition_sid(sid, dsec->sid,
					     inode_mode_to_security_class(inode->i_mode),
					     qstr, &newsid);
		if (rc) {
			printk(KERN_WARNING "%s:  "
			       "security_transition_sid failed, rc=%d (dev=%s "
			       "ino=%ld)\n",
			       __func__,
			       -rc, inode->i_sb->s_id, inode->i_ino);
			return rc;
		}
	}

	/* Possibly defer initialization to selinux_complete_init. */
	if (sbsec->flags & SE_SBINITIALIZED) {
		struct inode_security_struct *isec = inode->i_security;
		isec->sclass = inode_mode_to_security_class(inode->i_mode);
		isec->sid = newsid;
		isec->initialized = 1;
	}

	if (!ss_initialized || !(sbsec->flags & SBLABEL_MNT))
		return -EOPNOTSUPP;

	if (name)
		*name = XATTR_SELINUX_SUFFIX;

	if (value && len) {
		rc = security_sid_to_context_force(newsid, &context, &clen);
		if (rc)
			return rc;
		*value = context;
		*len = clen;
	}

	return 0;
}

static int selinux_inode_create(struct inode *dir, struct dentry *dentry, umode_t mode)
{
	return may_create(dir, dentry, SECCLASS_FILE);
}

static int selinux_inode_link(struct dentry *old_dentry, struct inode *dir, struct dentry *new_dentry)
{
	return may_link(dir, old_dentry, MAY_LINK);
}

static int selinux_inode_unlink(struct inode *dir, struct dentry *dentry)
{
	return may_link(dir, dentry, MAY_UNLINK);
}

static int selinux_inode_symlink(struct inode *dir, struct dentry *dentry, const char *name)
{
	return may_create(dir, dentry, SECCLASS_LNK_FILE);
}

static int selinux_inode_mkdir(struct inode *dir, struct dentry *dentry, umode_t mask)
{
	return may_create(dir, dentry, SECCLASS_DIR);
}

static int selinux_inode_rmdir(struct inode *dir, struct dentry *dentry)
{
	return may_link(dir, dentry, MAY_RMDIR);
}

static int selinux_inode_mknod(struct inode *dir, struct dentry *dentry, umode_t mode, dev_t dev)
{
	return may_create(dir, dentry, inode_mode_to_security_class(mode));
}

static int selinux_inode_rename(struct inode *old_inode, struct dentry *old_dentry,
				struct inode *new_inode, struct dentry *new_dentry)
{
	return may_rename(old_inode, old_dentry, new_inode, new_dentry);
}

static int selinux_inode_readlink(struct dentry *dentry)
{
	const struct cred *cred = current_cred();

	return dentry_has_perm(cred, dentry, FILE__READ);
}

static int selinux_inode_follow_link(struct dentry *dentry, struct nameidata *nameidata)
{
	const struct cred *cred = current_cred();

	return dentry_has_perm(cred, dentry, FILE__READ);
}

static noinline int audit_inode_permission(struct inode *inode,
					   u32 perms, u32 audited, u32 denied,
					   int result,
					   unsigned flags)
{
	struct common_audit_data ad;
	struct inode_security_struct *isec = inode->i_security;
	int rc;

	ad.type = LSM_AUDIT_DATA_INODE;
	ad.u.inode = inode;

	rc = slow_avc_audit(current_sid(), isec->sid, isec->sclass, perms,
			    audited, denied, result, &ad, flags);
	if (rc)
		return rc;
	return 0;
}

static int selinux_inode_permission(struct inode *inode, int mask)
{
	const struct cred *cred = current_cred();
	u32 perms;
	bool from_access;
	unsigned flags = mask & MAY_NOT_BLOCK;
	struct inode_security_struct *isec;
	u32 sid;
	struct av_decision avd;
	int rc, rc2;
	u32 audited, denied;

	from_access = mask & MAY_ACCESS;
	mask &= (MAY_READ|MAY_WRITE|MAY_EXEC|MAY_APPEND);

	/* No permission to check.  Existence test. */
	if (!mask)
		return 0;

	validate_creds(cred);

	if (unlikely(IS_PRIVATE(inode)))
		return 0;

	perms = file_mask_to_av(inode->i_mode, mask);

	sid = cred_sid(cred);
	isec = inode->i_security;

	rc = avc_has_perm_noaudit(sid, isec->sid, isec->sclass, perms, 0, &avd);
	audited = avc_audit_required(perms, &avd, rc,
				     from_access ? FILE__AUDIT_ACCESS : 0,
				     &denied);
	if (likely(!audited))
		return rc;

	rc2 = audit_inode_permission(inode, perms, audited, denied, rc, flags);
	if (rc2)
		return rc2;
	return rc;
}

static int selinux_inode_setattr(struct dentry *dentry, struct iattr *iattr)
{
	const struct cred *cred = current_cred();
	unsigned int ia_valid = iattr->ia_valid;
	__u32 av = FILE__WRITE;

	/* ATTR_FORCE is just used for ATTR_KILL_S[UG]ID. */
	if (ia_valid & ATTR_FORCE) {
		ia_valid &= ~(ATTR_KILL_SUID | ATTR_KILL_SGID | ATTR_MODE |
			      ATTR_FORCE);
		if (!ia_valid)
			return 0;
	}

	if (ia_valid & (ATTR_MODE | ATTR_UID | ATTR_GID |
			ATTR_ATIME_SET | ATTR_MTIME_SET | ATTR_TIMES_SET))
		return dentry_has_perm(cred, dentry, FILE__SETATTR);

	if (selinux_policycap_openperm && (ia_valid & ATTR_SIZE)
			&& !(ia_valid & ATTR_FILE))
		av |= FILE__OPEN;

	return dentry_has_perm(cred, dentry, av);
}

static int selinux_inode_getattr(struct vfsmount *mnt, struct dentry *dentry)
{
	const struct cred *cred = current_cred();
	struct path path;

	path.dentry = dentry;
	path.mnt = mnt;

	return path_has_perm(cred, &path, FILE__GETATTR);
}

static int selinux_inode_setotherxattr(struct dentry *dentry, const char *name)
{
	const struct cred *cred = current_cred();

	if (!strncmp(name, XATTR_SECURITY_PREFIX,
		     sizeof XATTR_SECURITY_PREFIX - 1)) {
		if (!strcmp(name, XATTR_NAME_CAPS)) {
			if (!capable(CAP_SETFCAP))
				return -EPERM;
		} else if (!capable(CAP_SYS_ADMIN)) {
			/* A different attribute in the security namespace.
			   Restrict to administrator. */
			return -EPERM;
		}
	}

	/* Not an attribute we recognize, so just check the
	   ordinary setattr permission. */
	return dentry_has_perm(cred, dentry, FILE__SETATTR);
}

static int selinux_inode_setxattr(struct dentry *dentry, const char *name,
				  const void *value, size_t size, int flags)
{
	struct inode *inode = dentry->d_inode;
	struct inode_security_struct *isec = inode->i_security;
	struct superblock_security_struct *sbsec;
	struct common_audit_data ad;
	u32 newsid, sid = current_sid();
	int rc = 0;

	if (strcmp(name, XATTR_NAME_SELINUX))
		return selinux_inode_setotherxattr(dentry, name);

	sbsec = inode->i_sb->s_security;
	if (!(sbsec->flags & SBLABEL_MNT))
		return -EOPNOTSUPP;

	if (!inode_owner_or_capable(inode))
		return -EPERM;

	ad.type = LSM_AUDIT_DATA_DENTRY;
	ad.u.dentry = dentry;

	rc = avc_has_perm(sid, isec->sid, isec->sclass,
			  FILE__RELABELFROM, &ad);
	if (rc)
		return rc;

	rc = security_context_to_sid(value, size, &newsid, GFP_KERNEL);
	if (rc == -EINVAL) {
		if (!capable(CAP_MAC_ADMIN)) {
			struct audit_buffer *ab;
			size_t audit_size;
			const char *str;

			/* We strip a nul only if it is at the end, otherwise the
			 * context contains a nul and we should audit that */
			if (value) {
				str = value;
				if (str[size - 1] == '\0')
					audit_size = size - 1;
				else
					audit_size = size;
			} else {
				str = "";
				audit_size = 0;
			}
			ab = audit_log_start(current->audit_context, GFP_ATOMIC, AUDIT_SELINUX_ERR);
			audit_log_format(ab, "op=setxattr invalid_context=");
			audit_log_n_untrustedstring(ab, value, audit_size);
			audit_log_end(ab);

			return rc;
		}
		rc = security_context_to_sid_force(value, size, &newsid);
	}
	if (rc)
		return rc;

	rc = avc_has_perm(sid, newsid, isec->sclass,
			  FILE__RELABELTO, &ad);
	if (rc)
		return rc;

	rc = security_validate_transition(isec->sid, newsid, sid,
					  isec->sclass);
	if (rc)
		return rc;

	return avc_has_perm(newsid,
			    sbsec->sid,
			    SECCLASS_FILESYSTEM,
			    FILESYSTEM__ASSOCIATE,
			    &ad);
}

static void selinux_inode_post_setxattr(struct dentry *dentry, const char *name,
					const void *value, size_t size,
					int flags)
{
	struct inode *inode = dentry->d_inode;
	struct inode_security_struct *isec = inode->i_security;
	u32 newsid;
	int rc;

	if (strcmp(name, XATTR_NAME_SELINUX)) {
		/* Not an attribute we recognize, so nothing to do. */
		return;
	}

	rc = security_context_to_sid_force(value, size, &newsid);
	if (rc) {
		printk(KERN_ERR "SELinux:  unable to map context to SID"
		       "for (%s, %lu), rc=%d\n",
		       inode->i_sb->s_id, inode->i_ino, -rc);
		return;
	}

	isec->sclass = inode_mode_to_security_class(inode->i_mode);
	isec->sid = newsid;
	isec->initialized = 1;

	return;
}

static int selinux_inode_getxattr(struct dentry *dentry, const char *name)
{
	const struct cred *cred = current_cred();

	return dentry_has_perm(cred, dentry, FILE__GETATTR);
}

static int selinux_inode_listxattr(struct dentry *dentry)
{
	const struct cred *cred = current_cred();

	return dentry_has_perm(cred, dentry, FILE__GETATTR);
}

static int selinux_inode_removexattr(struct dentry *dentry, const char *name)
{
	if (strcmp(name, XATTR_NAME_SELINUX))
		return selinux_inode_setotherxattr(dentry, name);

	/* No one is allowed to remove a SELinux security label.
	   You can change the label, but all data must be labeled. */
	return -EACCES;
}

/*
 * Copy the inode security context value to the user.
 *
 * Permission check is handled by selinux_inode_getxattr hook.
 */
static int selinux_inode_getsecurity(const struct inode *inode, const char *name, void **buffer, bool alloc)
{
	u32 size;
	int error;
	char *context = NULL;
	struct inode_security_struct *isec = inode->i_security;

	if (strcmp(name, XATTR_SELINUX_SUFFIX))
		return -EOPNOTSUPP;

	/*
	 * If the caller has CAP_MAC_ADMIN, then get the raw context
	 * value even if it is not defined by current policy; otherwise,
	 * use the in-core value under current policy.
	 * Use the non-auditing forms of the permission checks since
	 * getxattr may be called by unprivileged processes commonly
	 * and lack of permission just means that we fall back to the
	 * in-core context value, not a denial.
	 */
	error = selinux_capable(current_cred(), &init_user_ns, CAP_MAC_ADMIN,
				SECURITY_CAP_NOAUDIT);
	if (!error)
		error = security_sid_to_context_force(isec->sid, &context,
						      &size);
	else
		error = security_sid_to_context(isec->sid, &context, &size);
	if (error)
		return error;
	error = size;
	if (alloc) {
		*buffer = context;
		goto out_nofree;
	}
	kfree(context);
out_nofree:
	return error;
}

static int selinux_inode_setsecurity(struct inode *inode, const char *name,
				     const void *value, size_t size, int flags)
{
	struct inode_security_struct *isec = inode->i_security;
	u32 newsid;
	int rc;

	if (strcmp(name, XATTR_SELINUX_SUFFIX))
		return -EOPNOTSUPP;

	if (!value || !size)
		return -EACCES;

	rc = security_context_to_sid((void *)value, size, &newsid, GFP_KERNEL);
	if (rc)
		return rc;

	isec->sclass = inode_mode_to_security_class(inode->i_mode);
	isec->sid = newsid;
	isec->initialized = 1;
	return 0;
}

static int selinux_inode_listsecurity(struct inode *inode, char *buffer, size_t buffer_size)
{
	const int len = sizeof(XATTR_NAME_SELINUX);
	if (buffer && len <= buffer_size)
		memcpy(buffer, XATTR_NAME_SELINUX, len);
	return len;
}

static void selinux_inode_getsecid(const struct inode *inode, u32 *secid)
{
	struct inode_security_struct *isec = inode->i_security;
	*secid = isec->sid;
}

/* file security operations */

static int selinux_revalidate_file_permission(struct file *file, int mask)
{
	const struct cred *cred = current_cred();
	struct inode *inode = file_inode(file);

	/* file_mask_to_av won't add FILE__WRITE if MAY_APPEND is set */
	if ((file->f_flags & O_APPEND) && (mask & MAY_WRITE))
		mask |= MAY_APPEND;

	return file_has_perm(cred, file,
			     file_mask_to_av(inode->i_mode, mask));
}

static int selinux_file_permission(struct file *file, int mask)
{
	struct inode *inode = file_inode(file);
	struct file_security_struct *fsec = file->f_security;
	struct inode_security_struct *isec = inode->i_security;
	u32 sid = current_sid();

	if (!mask)
		/* No permission to check.  Existence test. */
		return 0;

	if (sid == fsec->sid && fsec->isid == isec->sid &&
	    fsec->pseqno == avc_policy_seqno())
		/* No change since file_open check. */
		return 0;

	return selinux_revalidate_file_permission(file, mask);
}

static int selinux_file_alloc_security(struct file *file)
{
	return file_alloc_security(file);
}

static void selinux_file_free_security(struct file *file)
{
	file_free_security(file);
}

/*
 * Check whether a task has the ioctl permission and cmd
 * operation to an inode.
 */
int ioctl_has_perm(const struct cred *cred, struct file *file,
		u32 requested, u16 cmd)
{
	struct common_audit_data ad;
	struct file_security_struct *fsec = file->f_security;
	struct inode *inode = file_inode(file);
	struct inode_security_struct *isec = inode->i_security;
	struct lsm_ioctlop_audit ioctl;
	u32 ssid = cred_sid(cred);
	int rc;
	u8 driver = cmd >> 8;
	u8 xperm = cmd & 0xff;

	ad.type = LSM_AUDIT_DATA_IOCTL_OP;
	ad.u.op = &ioctl;
	ad.u.op->cmd = cmd;
	ad.u.op->path = file->f_path;

	if (ssid != fsec->sid) {
		rc = avc_has_perm(ssid, fsec->sid,
				SECCLASS_FD,
				FD__USE,
				&ad);
		if (rc)
			goto out;
	}

	if (unlikely(IS_PRIVATE(inode)))
		return 0;

	rc = avc_has_extended_perms(ssid, isec->sid, isec->sclass,
			requested, driver, xperm, &ad);
out:
	return rc;
}

static int selinux_file_ioctl(struct file *file, unsigned int cmd,
			      unsigned long arg)
{
	const struct cred *cred = current_cred();
	int error = 0;

	switch (cmd) {
	case FIONREAD:
	/* fall through */
	case FIBMAP:
	/* fall through */
	case FIGETBSZ:
	/* fall through */
	case FS_IOC_GETFLAGS:
	/* fall through */
	case FS_IOC_GETVERSION:
		error = file_has_perm(cred, file, FILE__GETATTR);
		break;

	case FS_IOC_SETFLAGS:
	/* fall through */
	case FS_IOC_SETVERSION:
		error = file_has_perm(cred, file, FILE__SETATTR);
		break;

	/* sys_ioctl() checks */
	case FIONBIO:
	/* fall through */
	case FIOASYNC:
		error = file_has_perm(cred, file, 0);
		break;

	case KDSKBENT:
	case KDSKBSENT:
		error = cred_has_capability(cred, CAP_SYS_TTY_CONFIG,
					    SECURITY_CAP_AUDIT);
		break;

	/* default case assumes that the command will go
	 * to the file's ioctl() function.
	 */
	default:
		error = ioctl_has_perm(cred, file, FILE__IOCTL, (u16) cmd);
	}
	return error;
}

static int default_noexec;

static int file_map_prot_check(struct file *file, unsigned long prot, int shared)
{
	const struct cred *cred = current_cred();
	int rc = 0;

	if (default_noexec &&
	    (prot & PROT_EXEC) && (!file || (!shared && (prot & PROT_WRITE)))) {
		/*
		 * We are making executable an anonymous mapping or a
		 * private file mapping that will also be writable.
		 * This has an additional check.
		 */
		rc = cred_has_perm(cred, cred, PROCESS__EXECMEM);
		if (rc)
			goto error;
	}

	if (file) {
		/* read access is always possible with a mapping */
		u32 av = FILE__READ;

		/* write access only matters if the mapping is shared */
		if (shared && (prot & PROT_WRITE))
			av |= FILE__WRITE;

		if (prot & PROT_EXEC)
			av |= FILE__EXECUTE;

		return file_has_perm(cred, file, av);
	}

error:
	return rc;
}

static int selinux_mmap_addr(unsigned long addr)
{
	int rc;

	/* do DAC check on address space usage */
	rc = cap_mmap_addr(addr);
	if (rc)
		return rc;

	if (addr < CONFIG_LSM_MMAP_MIN_ADDR) {
		u32 sid = current_sid();
		rc = avc_has_perm(sid, sid, SECCLASS_MEMPROTECT,
				  MEMPROTECT__MMAP_ZERO, NULL);
	}

	return rc;
}

static int selinux_mmap_file(struct file *file, unsigned long reqprot,
			     unsigned long prot, unsigned long flags)
{
	if (selinux_checkreqprot)
		prot = reqprot;

	return file_map_prot_check(file, prot,
				   (flags & MAP_TYPE) == MAP_SHARED);
}

static int selinux_file_mprotect(struct vm_area_struct *vma,
				 unsigned long reqprot,
				 unsigned long prot)
{
	const struct cred *cred = current_cred();

	if (selinux_checkreqprot)
		prot = reqprot;

	if (default_noexec &&
	    (prot & PROT_EXEC) && !(vma->vm_flags & VM_EXEC)) {
		int rc = 0;
		if (vma->vm_start >= vma->vm_mm->start_brk &&
		    vma->vm_end <= vma->vm_mm->brk) {
			rc = cred_has_perm(cred, cred, PROCESS__EXECHEAP);
		} else if (!vma->vm_file &&
			   vma->vm_start <= vma->vm_mm->start_stack &&
			   vma->vm_end >= vma->vm_mm->start_stack) {
			rc = current_has_perm(current, PROCESS__EXECSTACK);
		} else if (vma->vm_file && vma->anon_vma) {
			/*
			 * We are making executable a file mapping that has
			 * had some COW done. Since pages might have been
			 * written, check ability to execute the possibly
			 * modified content.  This typically should only
			 * occur for text relocations.
			 */
			rc = file_has_perm(cred, vma->vm_file, FILE__EXECMOD);
		}
		if (rc)
			return rc;
	}

	return file_map_prot_check(vma->vm_file, prot, vma->vm_flags&VM_SHARED);
}

static int selinux_file_lock(struct file *file, unsigned int cmd)
{
	const struct cred *cred = current_cred();

	return file_has_perm(cred, file, FILE__LOCK);
}

static int selinux_file_fcntl(struct file *file, unsigned int cmd,
			      unsigned long arg)
{
	const struct cred *cred = current_cred();
	int err = 0;

	switch (cmd) {
	case F_SETFL:
		if ((file->f_flags & O_APPEND) && !(arg & O_APPEND)) {
			err = file_has_perm(cred, file, FILE__WRITE);
			break;
		}
		/* fall through */
	case F_SETOWN:
	case F_SETSIG:
	case F_GETFL:
	case F_GETOWN:
	case F_GETSIG:
	case F_GETOWNER_UIDS:
		/* Just check FD__USE permission */
		err = file_has_perm(cred, file, 0);
		break;
	case F_GETLK:
	case F_SETLK:
	case F_SETLKW:
	case F_OFD_GETLK:
	case F_OFD_SETLK:
	case F_OFD_SETLKW:
#if BITS_PER_LONG == 32
	case F_GETLK64:
	case F_SETLK64:
	case F_SETLKW64:
#endif
		err = file_has_perm(cred, file, FILE__LOCK);
		break;
	}

	return err;
}

static void selinux_file_set_fowner(struct file *file)
{
	struct file_security_struct *fsec;

	fsec = file->f_security;
	fsec->fown_sid = current_sid();
}

static int selinux_file_send_sigiotask(struct task_struct *tsk,
				       struct fown_struct *fown, int signum)
{
	struct file *file;
	u32 sid = task_sid(tsk);
	u32 perm;
	struct file_security_struct *fsec;

	/* struct fown_struct is never outside the context of a struct file */
	file = container_of(fown, struct file, f_owner);

	fsec = file->f_security;

	if (!signum)
		perm = signal_to_av(SIGIO); /* as per send_sigio_to_task */
	else
		perm = signal_to_av(signum);

	return avc_has_perm(fsec->fown_sid, sid,
			    SECCLASS_PROCESS, perm, NULL);
}

static int selinux_file_receive(struct file *file)
{
	const struct cred *cred = current_cred();

	return file_has_perm(cred, file, file_to_av(file));
}

static int selinux_file_open(struct file *file, const struct cred *cred)
{
	struct file_security_struct *fsec;
	struct inode_security_struct *isec;

	fsec = file->f_security;
	isec = file_inode(file)->i_security;
	/*
	 * Save inode label and policy sequence number
	 * at open-time so that selinux_file_permission
	 * can determine whether revalidation is necessary.
	 * Task label is already saved in the file security
	 * struct as its SID.
	 */
	fsec->isid = isec->sid;
	fsec->pseqno = avc_policy_seqno();
	/*
	 * Since the inode label or policy seqno may have changed
	 * between the selinux_inode_permission check and the saving
	 * of state above, recheck that access is still permitted.
	 * Otherwise, access might never be revalidated against the
	 * new inode label or new policy.
	 * This check is not redundant - do not remove.
	 */
	return file_path_has_perm(cred, file, open_file_to_av(file));
}

/* task security operations */

static int selinux_task_create(unsigned long clone_flags)
{
	return current_has_perm(current, PROCESS__FORK);
}

/*
 * allocate the SELinux part of blank credentials
 */
static int selinux_cred_alloc_blank(struct cred *cred, gfp_t gfp)
{
	struct task_security_struct *tsec;

	tsec = kzalloc(sizeof(struct task_security_struct), gfp);
	if (!tsec)
		return -ENOMEM;

	cred->security = tsec;
	return 0;
}

/*
 * detach and free the LSM part of a set of credentials
 */
static void selinux_cred_free(struct cred *cred)
{
	struct task_security_struct *tsec = cred->security;

	/*
	 * cred->security == NULL if security_cred_alloc_blank() or
	 * security_prepare_creds() returned an error.
	 */
	BUG_ON(cred->security && (unsigned long) cred->security < PAGE_SIZE);
	cred->security = (void *) 0x7UL;
	kfree(tsec);
}

/*
 * prepare a new set of credentials for modification
 */
static int selinux_cred_prepare(struct cred *new, const struct cred *old,
				gfp_t gfp)
{
	const struct task_security_struct *old_tsec;
	struct task_security_struct *tsec;

	old_tsec = old->security;

	tsec = kmemdup(old_tsec, sizeof(struct task_security_struct), gfp);
	if (!tsec)
		return -ENOMEM;

	new->security = tsec;
	return 0;
}

/*
 * transfer the SELinux data to a blank set of creds
 */
static void selinux_cred_transfer(struct cred *new, const struct cred *old)
{
	const struct task_security_struct *old_tsec = old->security;
	struct task_security_struct *tsec = new->security;

	*tsec = *old_tsec;
}

/*
 * set the security data for a kernel service
 * - all the creation contexts are set to unlabelled
 */
static int selinux_kernel_act_as(struct cred *new, u32 secid)
{
	struct task_security_struct *tsec = new->security;
	u32 sid = current_sid();
	int ret;

	ret = avc_has_perm(sid, secid,
			   SECCLASS_KERNEL_SERVICE,
			   KERNEL_SERVICE__USE_AS_OVERRIDE,
			   NULL);
	if (ret == 0) {
		tsec->sid = secid;
		tsec->create_sid = 0;
		tsec->keycreate_sid = 0;
		tsec->sockcreate_sid = 0;
	}
	return ret;
}

/*
 * set the file creation context in a security record to the same as the
 * objective context of the specified inode
 */
static int selinux_kernel_create_files_as(struct cred *new, struct inode *inode)
{
	struct inode_security_struct *isec = inode->i_security;
	struct task_security_struct *tsec = new->security;
	u32 sid = current_sid();
	int ret;

	ret = avc_has_perm(sid, isec->sid,
			   SECCLASS_KERNEL_SERVICE,
			   KERNEL_SERVICE__CREATE_FILES_AS,
			   NULL);

	if (ret == 0)
		tsec->create_sid = isec->sid;
	return ret;
}

static int selinux_kernel_module_request(char *kmod_name)
{
	u32 sid;
	struct common_audit_data ad;

	sid = task_sid(current);

	ad.type = LSM_AUDIT_DATA_KMOD;
	ad.u.kmod_name = kmod_name;

	return avc_has_perm(sid, SECINITSID_KERNEL, SECCLASS_SYSTEM,
			    SYSTEM__MODULE_REQUEST, &ad);
}

static int selinux_kernel_module_from_file(struct file *file)
{
	struct common_audit_data ad;
	struct inode_security_struct *isec;
	struct file_security_struct *fsec;
	struct inode *inode;
	u32 sid = current_sid();
	int rc;

	/* init_module */
	if (file == NULL)
		return avc_has_perm(sid, sid, SECCLASS_SYSTEM,
					SYSTEM__MODULE_LOAD, NULL);

	/* finit_module */
	ad.type = LSM_AUDIT_DATA_PATH;
	ad.u.path = file->f_path;

	inode = file_inode(file);
	isec = inode->i_security;
	fsec = file->f_security;

	if (sid != fsec->sid) {
		rc = avc_has_perm(sid, fsec->sid, SECCLASS_FD, FD__USE, &ad);
		if (rc)
			return rc;
	}

	return avc_has_perm(sid, isec->sid, SECCLASS_SYSTEM,
				SYSTEM__MODULE_LOAD, &ad);
}

static int selinux_task_setpgid(struct task_struct *p, pid_t pgid)
{
	return current_has_perm(p, PROCESS__SETPGID);
}

static int selinux_task_getpgid(struct task_struct *p)
{
	return current_has_perm(p, PROCESS__GETPGID);
}

static int selinux_task_getsid(struct task_struct *p)
{
	return current_has_perm(p, PROCESS__GETSESSION);
}

static void selinux_task_getsecid(struct task_struct *p, u32 *secid)
{
	*secid = task_sid(p);
}

static int selinux_task_setnice(struct task_struct *p, int nice)
{
	int rc;

	rc = cap_task_setnice(p, nice);
	if (rc)
		return rc;

	return current_has_perm(p, PROCESS__SETSCHED);
}

static int selinux_task_setioprio(struct task_struct *p, int ioprio)
{
	int rc;

	rc = cap_task_setioprio(p, ioprio);
	if (rc)
		return rc;

	return current_has_perm(p, PROCESS__SETSCHED);
}

static int selinux_task_getioprio(struct task_struct *p)
{
	return current_has_perm(p, PROCESS__GETSCHED);
}

static int selinux_task_setrlimit(struct task_struct *p, unsigned int resource,
		struct rlimit *new_rlim)
{
	struct rlimit *old_rlim = p->signal->rlim + resource;

	/* Control the ability to change the hard limit (whether
	   lowering or raising it), so that the hard limit can
	   later be used as a safe reset point for the soft limit
	   upon context transitions.  See selinux_bprm_committing_creds. */
	if (old_rlim->rlim_max != new_rlim->rlim_max)
		return current_has_perm(p, PROCESS__SETRLIMIT);

	return 0;
}

static int selinux_task_setscheduler(struct task_struct *p)
{
	int rc;

	rc = cap_task_setscheduler(p);
	if (rc)
		return rc;

	return current_has_perm(p, PROCESS__SETSCHED);
}

static int selinux_task_getscheduler(struct task_struct *p)
{
	return current_has_perm(p, PROCESS__GETSCHED);
}

static int selinux_task_movememory(struct task_struct *p)
{
	return current_has_perm(p, PROCESS__SETSCHED);
}

static int selinux_task_kill(struct task_struct *p, struct siginfo *info,
				int sig, u32 secid)
{
	u32 perm;
	int rc;

	if (!sig)
		perm = PROCESS__SIGNULL; /* null signal; existence test */
	else
		perm = signal_to_av(sig);
	if (secid)
		rc = avc_has_perm(secid, task_sid(p),
				  SECCLASS_PROCESS, perm, NULL);
	else
		rc = current_has_perm(p, perm);
	return rc;
}

static int selinux_task_wait(struct task_struct *p)
{
	return task_has_perm(p, current, PROCESS__SIGCHLD);
}

static void selinux_task_to_inode(struct task_struct *p,
				  struct inode *inode)
{
	struct inode_security_struct *isec = inode->i_security;
	u32 sid = task_sid(p);

	isec->sid = sid;
	isec->initialized = 1;
}

/* Returns error only if unable to parse addresses */
static int selinux_parse_skb_ipv4(struct sk_buff *skb,
			struct common_audit_data *ad, u8 *proto)
{
	int offset, ihlen, ret = -EINVAL;
	struct iphdr _iph, *ih;

	offset = skb_network_offset(skb);
	ih = skb_header_pointer(skb, offset, sizeof(_iph), &_iph);
	if (ih == NULL)
		goto out;

	ihlen = ih->ihl * 4;
	if (ihlen < sizeof(_iph))
		goto out;

	ad->u.net->v4info.saddr = ih->saddr;
	ad->u.net->v4info.daddr = ih->daddr;
	ret = 0;

	if (proto)
		*proto = ih->protocol;

	switch (ih->protocol) {
	case IPPROTO_TCP: {
		struct tcphdr _tcph, *th;

		if (ntohs(ih->frag_off) & IP_OFFSET)
			break;

		offset += ihlen;
		th = skb_header_pointer(skb, offset, sizeof(_tcph), &_tcph);
		if (th == NULL)
			break;

		ad->u.net->sport = th->source;
		ad->u.net->dport = th->dest;
		break;
	}

	case IPPROTO_UDP: {
		struct udphdr _udph, *uh;

		if (ntohs(ih->frag_off) & IP_OFFSET)
			break;

		offset += ihlen;
		uh = skb_header_pointer(skb, offset, sizeof(_udph), &_udph);
		if (uh == NULL)
			break;

		ad->u.net->sport = uh->source;
		ad->u.net->dport = uh->dest;
		break;
	}

	case IPPROTO_DCCP: {
		struct dccp_hdr _dccph, *dh;

		if (ntohs(ih->frag_off) & IP_OFFSET)
			break;

		offset += ihlen;
		dh = skb_header_pointer(skb, offset, sizeof(_dccph), &_dccph);
		if (dh == NULL)
			break;

		ad->u.net->sport = dh->dccph_sport;
		ad->u.net->dport = dh->dccph_dport;
		break;
	}

	default:
		break;
	}
out:
	return ret;
}

#if defined(CONFIG_IPV6) || defined(CONFIG_IPV6_MODULE)

/* Returns error only if unable to parse addresses */
static int selinux_parse_skb_ipv6(struct sk_buff *skb,
			struct common_audit_data *ad, u8 *proto)
{
	u8 nexthdr;
	int ret = -EINVAL, offset;
	struct ipv6hdr _ipv6h, *ip6;
	__be16 frag_off;

	offset = skb_network_offset(skb);
	ip6 = skb_header_pointer(skb, offset, sizeof(_ipv6h), &_ipv6h);
	if (ip6 == NULL)
		goto out;

	ad->u.net->v6info.saddr = ip6->saddr;
	ad->u.net->v6info.daddr = ip6->daddr;
	ret = 0;

	nexthdr = ip6->nexthdr;
	offset += sizeof(_ipv6h);
	offset = ipv6_skip_exthdr(skb, offset, &nexthdr, &frag_off);
	if (offset < 0)
		goto out;

	if (proto)
		*proto = nexthdr;

	switch (nexthdr) {
	case IPPROTO_TCP: {
		struct tcphdr _tcph, *th;

		th = skb_header_pointer(skb, offset, sizeof(_tcph), &_tcph);
		if (th == NULL)
			break;

		ad->u.net->sport = th->source;
		ad->u.net->dport = th->dest;
		break;
	}

	case IPPROTO_UDP: {
		struct udphdr _udph, *uh;

		uh = skb_header_pointer(skb, offset, sizeof(_udph), &_udph);
		if (uh == NULL)
			break;

		ad->u.net->sport = uh->source;
		ad->u.net->dport = uh->dest;
		break;
	}

	case IPPROTO_DCCP: {
		struct dccp_hdr _dccph, *dh;

		dh = skb_header_pointer(skb, offset, sizeof(_dccph), &_dccph);
		if (dh == NULL)
			break;

		ad->u.net->sport = dh->dccph_sport;
		ad->u.net->dport = dh->dccph_dport;
		break;
	}

	/* includes fragments */
	default:
		break;
	}
out:
	return ret;
}

#endif /* IPV6 */

static int selinux_parse_skb(struct sk_buff *skb, struct common_audit_data *ad,
			     char **_addrp, int src, u8 *proto)
{
	char *addrp;
	int ret;

	switch (ad->u.net->family) {
	case PF_INET:
		ret = selinux_parse_skb_ipv4(skb, ad, proto);
		if (ret)
			goto parse_error;
		addrp = (char *)(src ? &ad->u.net->v4info.saddr :
				       &ad->u.net->v4info.daddr);
		goto okay;

#if defined(CONFIG_IPV6) || defined(CONFIG_IPV6_MODULE)
	case PF_INET6:
		ret = selinux_parse_skb_ipv6(skb, ad, proto);
		if (ret)
			goto parse_error;
		addrp = (char *)(src ? &ad->u.net->v6info.saddr :
				       &ad->u.net->v6info.daddr);
		goto okay;
#endif	/* IPV6 */
	default:
		addrp = NULL;
		goto okay;
	}

parse_error:
	printk(KERN_WARNING
	       "SELinux: failure in selinux_parse_skb(),"
	       " unable to parse packet\n");
	return ret;

okay:
	if (_addrp)
		*_addrp = addrp;
	return 0;
}

/**
 * selinux_skb_peerlbl_sid - Determine the peer label of a packet
 * @skb: the packet
 * @family: protocol family
 * @sid: the packet's peer label SID
 *
 * Description:
 * Check the various different forms of network peer labeling and determine
 * the peer label/SID for the packet; most of the magic actually occurs in
 * the security server function security_net_peersid_cmp().  The function
 * returns zero if the value in @sid is valid (although it may be SECSID_NULL)
 * or -EACCES if @sid is invalid due to inconsistencies with the different
 * peer labels.
 *
 */
static int selinux_skb_peerlbl_sid(struct sk_buff *skb, u16 family, u32 *sid)
{
	int err;
	u32 xfrm_sid;
	u32 nlbl_sid;
	u32 nlbl_type;

	err = selinux_xfrm_skb_sid(skb, &xfrm_sid);
	if (unlikely(err))
		return -EACCES;
	err = selinux_netlbl_skbuff_getsid(skb, family, &nlbl_type, &nlbl_sid);
	if (unlikely(err))
		return -EACCES;

	err = security_net_peersid_resolve(nlbl_sid, nlbl_type, xfrm_sid, sid);
	if (unlikely(err)) {
		printk(KERN_WARNING
		       "SELinux: failure in selinux_skb_peerlbl_sid(),"
		       " unable to determine packet's peer label\n");
		return -EACCES;
	}

	return 0;
}

/**
 * selinux_conn_sid - Determine the child socket label for a connection
 * @sk_sid: the parent socket's SID
 * @skb_sid: the packet's SID
 * @conn_sid: the resulting connection SID
 *
 * If @skb_sid is valid then the user:role:type information from @sk_sid is
 * combined with the MLS information from @skb_sid in order to create
 * @conn_sid.  If @skb_sid is not valid then then @conn_sid is simply a copy
 * of @sk_sid.  Returns zero on success, negative values on failure.
 *
 */
static int selinux_conn_sid(u32 sk_sid, u32 skb_sid, u32 *conn_sid)
{
	int err = 0;

	if (skb_sid != SECSID_NULL)
		err = security_sid_mls_copy(sk_sid, skb_sid, conn_sid);
	else
		*conn_sid = sk_sid;

	return err;
}

/* socket security operations */

static int socket_sockcreate_sid(const struct task_security_struct *tsec,
				 u16 secclass, u32 *socksid)
{
	if (tsec->sockcreate_sid > SECSID_NULL) {
		*socksid = tsec->sockcreate_sid;
		return 0;
	}

	return security_transition_sid(tsec->sid, tsec->sid, secclass, NULL,
				       socksid);
}

static int sock_has_perm(struct task_struct *task, struct sock *sk, u32 perms)
{
	struct sk_security_struct *sksec = sk->sk_security;
	struct common_audit_data ad;
	struct lsm_network_audit net = {0,};
	u32 tsid = task_sid(task);

	if (sksec->sid == SECINITSID_KERNEL)
		return 0;

	ad.type = LSM_AUDIT_DATA_NET;
	ad.u.net = &net;
	ad.u.net->sk = sk;

	return avc_has_perm(tsid, sksec->sid, sksec->sclass, perms, &ad);
}

static int selinux_socket_create(int family, int type,
				 int protocol, int kern)
{
	const struct task_security_struct *tsec = current_security();
	u32 newsid;
	u16 secclass;
	int rc;

	if (kern)
		return 0;

	secclass = socket_type_to_security_class(family, type, protocol);
	rc = socket_sockcreate_sid(tsec, secclass, &newsid);
	if (rc)
		return rc;

	return avc_has_perm(tsec->sid, newsid, secclass, SOCKET__CREATE, NULL);
}

static int selinux_socket_post_create(struct socket *sock, int family,
				      int type, int protocol, int kern)
{
	const struct task_security_struct *tsec = current_security();
	struct inode_security_struct *isec = SOCK_INODE(sock)->i_security;
	struct sk_security_struct *sksec;
	int err = 0;

	isec->sclass = socket_type_to_security_class(family, type, protocol);

	if (kern)
		isec->sid = SECINITSID_KERNEL;
	else {
		err = socket_sockcreate_sid(tsec, isec->sclass, &(isec->sid));
		if (err)
			return err;
	}

	isec->initialized = 1;

	if (sock->sk) {
		sksec = sock->sk->sk_security;
		sksec->sid = isec->sid;
		sksec->sclass = isec->sclass;
		err = selinux_netlbl_socket_post_create(sock->sk, family);
	}

	return err;
}

/* Range of port numbers used to automatically bind.
   Need to determine whether we should perform a name_bind
   permission check between the socket and the port number. */

static int selinux_socket_bind(struct socket *sock, struct sockaddr *address, int addrlen)
{
	struct sock *sk = sock->sk;
	u16 family;
	int err;

	err = sock_has_perm(current, sk, SOCKET__BIND);
	if (err)
		goto out;

	/*
	 * If PF_INET or PF_INET6, check name_bind permission for the port.
	 * Multiple address binding for SCTP is not supported yet: we just
	 * check the first address now.
	 */
	family = sk->sk_family;
	if (family == PF_INET || family == PF_INET6) {
		char *addrp;
		struct sk_security_struct *sksec = sk->sk_security;
		struct common_audit_data ad;
		struct lsm_network_audit net = {0,};
		struct sockaddr_in *addr4 = NULL;
		struct sockaddr_in6 *addr6 = NULL;
		unsigned short snum;
		u32 sid, node_perm;

		if (family == PF_INET) {
			addr4 = (struct sockaddr_in *)address;
			snum = ntohs(addr4->sin_port);
			addrp = (char *)&addr4->sin_addr.s_addr;
		} else {
			addr6 = (struct sockaddr_in6 *)address;
			snum = ntohs(addr6->sin6_port);
			addrp = (char *)&addr6->sin6_addr.s6_addr;
		}

		if (snum) {
			int low, high;

			inet_get_local_port_range(sock_net(sk), &low, &high);

			if (snum < max(PROT_SOCK, low) || snum > high) {
				err = sel_netport_sid(sk->sk_protocol,
						      snum, &sid);
				if (err)
					goto out;
				ad.type = LSM_AUDIT_DATA_NET;
				ad.u.net = &net;
				ad.u.net->sport = htons(snum);
				ad.u.net->family = family;
				err = avc_has_perm(sksec->sid, sid,
						   sksec->sclass,
						   SOCKET__NAME_BIND, &ad);
				if (err)
					goto out;
			}
		}

		switch (sksec->sclass) {
		case SECCLASS_TCP_SOCKET:
			node_perm = TCP_SOCKET__NODE_BIND;
			break;

		case SECCLASS_UDP_SOCKET:
			node_perm = UDP_SOCKET__NODE_BIND;
			break;

		case SECCLASS_DCCP_SOCKET:
			node_perm = DCCP_SOCKET__NODE_BIND;
			break;

		default:
			node_perm = RAWIP_SOCKET__NODE_BIND;
			break;
		}

		err = sel_netnode_sid(addrp, family, &sid);
		if (err)
			goto out;

		ad.type = LSM_AUDIT_DATA_NET;
		ad.u.net = &net;
		ad.u.net->sport = htons(snum);
		ad.u.net->family = family;

		if (family == PF_INET)
			ad.u.net->v4info.saddr = addr4->sin_addr.s_addr;
		else
			ad.u.net->v6info.saddr = addr6->sin6_addr;

		err = avc_has_perm(sksec->sid, sid,
				   sksec->sclass, node_perm, &ad);
		if (err)
			goto out;
	}
out:
	return err;
}

static int selinux_socket_connect(struct socket *sock, struct sockaddr *address, int addrlen)
{
	struct sock *sk = sock->sk;
	struct sk_security_struct *sksec = sk->sk_security;
	int err;

	err = sock_has_perm(current, sk, SOCKET__CONNECT);
	if (err)
		return err;

	/*
	 * If a TCP or DCCP socket, check name_connect permission for the port.
	 */
	if (sksec->sclass == SECCLASS_TCP_SOCKET ||
	    sksec->sclass == SECCLASS_DCCP_SOCKET) {
		struct common_audit_data ad;
		struct lsm_network_audit net = {0,};
		struct sockaddr_in *addr4 = NULL;
		struct sockaddr_in6 *addr6 = NULL;
		unsigned short snum;
		u32 sid, perm;

		if (sk->sk_family == PF_INET) {
			addr4 = (struct sockaddr_in *)address;
			if (addrlen < sizeof(struct sockaddr_in))
				return -EINVAL;
			snum = ntohs(addr4->sin_port);
		} else {
			addr6 = (struct sockaddr_in6 *)address;
			if (addrlen < SIN6_LEN_RFC2133)
				return -EINVAL;
			snum = ntohs(addr6->sin6_port);
		}

		err = sel_netport_sid(sk->sk_protocol, snum, &sid);
		if (err)
			goto out;

		perm = (sksec->sclass == SECCLASS_TCP_SOCKET) ?
		       TCP_SOCKET__NAME_CONNECT : DCCP_SOCKET__NAME_CONNECT;

		ad.type = LSM_AUDIT_DATA_NET;
		ad.u.net = &net;
		ad.u.net->dport = htons(snum);
		ad.u.net->family = sk->sk_family;
		err = avc_has_perm(sksec->sid, sid, sksec->sclass, perm, &ad);
		if (err)
			goto out;
	}

	err = selinux_netlbl_socket_connect(sk, address);

out:
	return err;
}

static int selinux_socket_listen(struct socket *sock, int backlog)
{
	return sock_has_perm(current, sock->sk, SOCKET__LISTEN);
}

static int selinux_socket_accept(struct socket *sock, struct socket *newsock)
{
	int err;
	struct inode_security_struct *isec;
	struct inode_security_struct *newisec;

	err = sock_has_perm(current, sock->sk, SOCKET__ACCEPT);
	if (err)
		return err;

	newisec = SOCK_INODE(newsock)->i_security;

	isec = SOCK_INODE(sock)->i_security;
	newisec->sclass = isec->sclass;
	newisec->sid = isec->sid;
	newisec->initialized = 1;

	return 0;
}

static int selinux_socket_sendmsg(struct socket *sock, struct msghdr *msg,
				  int size)
{
	return sock_has_perm(current, sock->sk, SOCKET__WRITE);
}

static int selinux_socket_recvmsg(struct socket *sock, struct msghdr *msg,
				  int size, int flags)
{
	return sock_has_perm(current, sock->sk, SOCKET__READ);
}

static int selinux_socket_getsockname(struct socket *sock)
{
	return sock_has_perm(current, sock->sk, SOCKET__GETATTR);
}

static int selinux_socket_getpeername(struct socket *sock)
{
	return sock_has_perm(current, sock->sk, SOCKET__GETATTR);
}

static int selinux_socket_setsockopt(struct socket *sock, int level, int optname)
{
	int err;

	err = sock_has_perm(current, sock->sk, SOCKET__SETOPT);
	if (err)
		return err;

	return selinux_netlbl_socket_setsockopt(sock, level, optname);
}

static int selinux_socket_getsockopt(struct socket *sock, int level,
				     int optname)
{
	return sock_has_perm(current, sock->sk, SOCKET__GETOPT);
}

static int selinux_socket_shutdown(struct socket *sock, int how)
{
	return sock_has_perm(current, sock->sk, SOCKET__SHUTDOWN);
}

static int selinux_socket_unix_stream_connect(struct sock *sock,
					      struct sock *other,
					      struct sock *newsk)
{
	struct sk_security_struct *sksec_sock = sock->sk_security;
	struct sk_security_struct *sksec_other = other->sk_security;
	struct sk_security_struct *sksec_new = newsk->sk_security;
	struct common_audit_data ad;
	struct lsm_network_audit net = {0,};
	int err;

	ad.type = LSM_AUDIT_DATA_NET;
	ad.u.net = &net;
	ad.u.net->sk = other;

	err = avc_has_perm(sksec_sock->sid, sksec_other->sid,
			   sksec_other->sclass,
			   UNIX_STREAM_SOCKET__CONNECTTO, &ad);
	if (err)
		return err;

	/* server child socket */
	sksec_new->peer_sid = sksec_sock->sid;
	err = security_sid_mls_copy(sksec_other->sid, sksec_sock->sid,
				    &sksec_new->sid);
	if (err)
		return err;

	/* connecting socket */
	sksec_sock->peer_sid = sksec_new->sid;

	return 0;
}

static int selinux_socket_unix_may_send(struct socket *sock,
					struct socket *other)
{
	struct sk_security_struct *ssec = sock->sk->sk_security;
	struct sk_security_struct *osec = other->sk->sk_security;
	struct common_audit_data ad;
	struct lsm_network_audit net = {0,};

	ad.type = LSM_AUDIT_DATA_NET;
	ad.u.net = &net;
	ad.u.net->sk = other->sk;

	return avc_has_perm(ssec->sid, osec->sid, osec->sclass, SOCKET__SENDTO,
			    &ad);
}

static int selinux_inet_sys_rcv_skb(struct net *ns, int ifindex,
				    char *addrp, u16 family, u32 peer_sid,
				    struct common_audit_data *ad)
{
	int err;
	u32 if_sid;
	u32 node_sid;

	err = sel_netif_sid(ns, ifindex, &if_sid);
	if (err)
		return err;
	err = avc_has_perm(peer_sid, if_sid,
			   SECCLASS_NETIF, NETIF__INGRESS, ad);
	if (err)
		return err;

	err = sel_netnode_sid(addrp, family, &node_sid);
	if (err)
		return err;
	return avc_has_perm(peer_sid, node_sid,
			    SECCLASS_NODE, NODE__RECVFROM, ad);
}

static int selinux_sock_rcv_skb_compat(struct sock *sk, struct sk_buff *skb,
				       u16 family)
{
	int err = 0;
	struct sk_security_struct *sksec = sk->sk_security;
	u32 sk_sid = sksec->sid;
	struct common_audit_data ad;
	struct lsm_network_audit net = {0,};
	char *addrp;

	ad.type = LSM_AUDIT_DATA_NET;
	ad.u.net = &net;
	ad.u.net->netif = skb->skb_iif;
	ad.u.net->family = family;
	err = selinux_parse_skb(skb, &ad, &addrp, 1, NULL);
	if (err)
		return err;

	if (selinux_secmark_enabled()) {
		err = avc_has_perm(sk_sid, skb->secmark, SECCLASS_PACKET,
				   PACKET__RECV, &ad);
		if (err)
			return err;
	}

	err = selinux_netlbl_sock_rcv_skb(sksec, skb, family, &ad);
	if (err)
		return err;
	err = selinux_xfrm_sock_rcv_skb(sksec->sid, skb, &ad);

	return err;
}

static int selinux_socket_sock_rcv_skb(struct sock *sk, struct sk_buff *skb)
{
	int err;
	struct sk_security_struct *sksec = sk->sk_security;
	u16 family = sk->sk_family;
	u32 sk_sid = sksec->sid;
	struct common_audit_data ad;
	struct lsm_network_audit net = {0,};
	char *addrp;
	u8 secmark_active;
	u8 peerlbl_active;

	if (family != PF_INET && family != PF_INET6)
		return 0;

	/* Handle mapped IPv4 packets arriving via IPv6 sockets */
	if (family == PF_INET6 && skb->protocol == htons(ETH_P_IP))
		family = PF_INET;

	/* If any sort of compatibility mode is enabled then handoff processing
	 * to the selinux_sock_rcv_skb_compat() function to deal with the
	 * special handling.  We do this in an attempt to keep this function
	 * as fast and as clean as possible. */
	if (!selinux_policycap_netpeer)
		return selinux_sock_rcv_skb_compat(sk, skb, family);

	secmark_active = selinux_secmark_enabled();
	peerlbl_active = selinux_peerlbl_enabled();
	if (!secmark_active && !peerlbl_active)
		return 0;

	ad.type = LSM_AUDIT_DATA_NET;
	ad.u.net = &net;
	ad.u.net->netif = skb->skb_iif;
	ad.u.net->family = family;
	err = selinux_parse_skb(skb, &ad, &addrp, 1, NULL);
	if (err)
		return err;

	if (peerlbl_active) {
		u32 peer_sid;

		err = selinux_skb_peerlbl_sid(skb, family, &peer_sid);
		if (err)
			return err;
		err = selinux_inet_sys_rcv_skb(sock_net(sk), skb->skb_iif,
					       addrp, family, peer_sid, &ad);
		if (err) {
			selinux_netlbl_err(skb, err, 0);
			return err;
		}
		err = avc_has_perm(sk_sid, peer_sid, SECCLASS_PEER,
				   PEER__RECV, &ad);
		if (err) {
			selinux_netlbl_err(skb, err, 0);
			return err;
		}
	}

	if (secmark_active) {
		err = avc_has_perm(sk_sid, skb->secmark, SECCLASS_PACKET,
				   PACKET__RECV, &ad);
		if (err)
			return err;
	}

	return err;
}

static int selinux_socket_getpeersec_stream(struct socket *sock, char __user *optval,
					    int __user *optlen, unsigned len)
{
	int err = 0;
	char *scontext;
	u32 scontext_len;
	struct sk_security_struct *sksec = sock->sk->sk_security;
	u32 peer_sid = SECSID_NULL;

	if (sksec->sclass == SECCLASS_UNIX_STREAM_SOCKET ||
	    sksec->sclass == SECCLASS_TCP_SOCKET)
		peer_sid = sksec->peer_sid;
	if (peer_sid == SECSID_NULL)
		return -ENOPROTOOPT;

	err = security_sid_to_context(peer_sid, &scontext, &scontext_len);
	if (err)
		return err;

	if (scontext_len > len) {
		err = -ERANGE;
		goto out_len;
	}

	if (copy_to_user(optval, scontext, scontext_len))
		err = -EFAULT;

out_len:
	if (put_user(scontext_len, optlen))
		err = -EFAULT;
	kfree(scontext);
	return err;
}

static int selinux_socket_getpeersec_dgram(struct socket *sock, struct sk_buff *skb, u32 *secid)
{
	u32 peer_secid = SECSID_NULL;
	u16 family;

	if (skb && skb->protocol == htons(ETH_P_IP))
		family = PF_INET;
	else if (skb && skb->protocol == htons(ETH_P_IPV6))
		family = PF_INET6;
	else if (sock)
		family = sock->sk->sk_family;
	else
		goto out;

	if (sock && family == PF_UNIX)
		selinux_inode_getsecid(SOCK_INODE(sock), &peer_secid);
	else if (skb)
		selinux_skb_peerlbl_sid(skb, family, &peer_secid);

out:
	*secid = peer_secid;
	if (peer_secid == SECSID_NULL)
		return -EINVAL;
	return 0;
}

static int selinux_sk_alloc_security(struct sock *sk, int family, gfp_t priority)
{
	struct sk_security_struct *sksec;

	sksec = kzalloc(sizeof(*sksec), priority);
	if (!sksec)
		return -ENOMEM;

	sksec->peer_sid = SECINITSID_UNLABELED;
	sksec->sid = SECINITSID_UNLABELED;
	selinux_netlbl_sk_security_reset(sksec);
	sk->sk_security = sksec;

	return 0;
}

static void selinux_sk_free_security(struct sock *sk)
{
	struct sk_security_struct *sksec = sk->sk_security;

	sk->sk_security = NULL;
	selinux_netlbl_sk_security_free(sksec);
	kfree(sksec);
}

static void selinux_sk_clone_security(const struct sock *sk, struct sock *newsk)
{
	struct sk_security_struct *sksec = sk->sk_security;
	struct sk_security_struct *newsksec = newsk->sk_security;

	newsksec->sid = sksec->sid;
	newsksec->peer_sid = sksec->peer_sid;
	newsksec->sclass = sksec->sclass;

	selinux_netlbl_sk_security_reset(newsksec);
}

static void selinux_sk_getsecid(struct sock *sk, u32 *secid)
{
	if (!sk)
		*secid = SECINITSID_ANY_SOCKET;
	else {
		struct sk_security_struct *sksec = sk->sk_security;

		*secid = sksec->sid;
	}
}

static void selinux_sock_graft(struct sock *sk, struct socket *parent)
{
	struct inode_security_struct *isec = SOCK_INODE(parent)->i_security;
	struct sk_security_struct *sksec = sk->sk_security;

	if (sk->sk_family == PF_INET || sk->sk_family == PF_INET6 ||
	    sk->sk_family == PF_UNIX)
		isec->sid = sksec->sid;
	sksec->sclass = isec->sclass;
}

static int selinux_inet_conn_request(struct sock *sk, struct sk_buff *skb,
				     struct request_sock *req)
{
	struct sk_security_struct *sksec = sk->sk_security;
	int err;
	u16 family = req->rsk_ops->family;
	u32 connsid;
	u32 peersid;

	err = selinux_skb_peerlbl_sid(skb, family, &peersid);
	if (err)
		return err;
	err = selinux_conn_sid(sksec->sid, peersid, &connsid);
	if (err)
		return err;
	req->secid = connsid;
	req->peer_secid = peersid;

	return selinux_netlbl_inet_conn_request(req, family);
}

static void selinux_inet_csk_clone(struct sock *newsk,
				   const struct request_sock *req)
{
	struct sk_security_struct *newsksec = newsk->sk_security;

	newsksec->sid = req->secid;
	newsksec->peer_sid = req->peer_secid;
	/* NOTE: Ideally, we should also get the isec->sid for the
	   new socket in sync, but we don't have the isec available yet.
	   So we will wait until sock_graft to do it, by which
	   time it will have been created and available. */

	/* We don't need to take any sort of lock here as we are the only
	 * thread with access to newsksec */
	selinux_netlbl_inet_csk_clone(newsk, req->rsk_ops->family);
}

static void selinux_inet_conn_established(struct sock *sk, struct sk_buff *skb)
{
	u16 family = sk->sk_family;
	struct sk_security_struct *sksec = sk->sk_security;

	/* handle mapped IPv4 packets arriving via IPv6 sockets */
	if (family == PF_INET6 && skb->protocol == htons(ETH_P_IP))
		family = PF_INET;

	selinux_skb_peerlbl_sid(skb, family, &sksec->peer_sid);
}

static void selinux_skb_owned_by(struct sk_buff *skb, struct sock *sk)
{
	skb_set_owner_w(skb, sk);
}

static int selinux_secmark_relabel_packet(u32 sid)
{
	const struct task_security_struct *__tsec;
	u32 tsid;

	__tsec = current_security();
	tsid = __tsec->sid;

	return avc_has_perm(tsid, sid, SECCLASS_PACKET, PACKET__RELABELTO, NULL);
}

static void selinux_secmark_refcount_inc(void)
{
	atomic_inc(&selinux_secmark_refcount);
}

static void selinux_secmark_refcount_dec(void)
{
	atomic_dec(&selinux_secmark_refcount);
}

static void selinux_req_classify_flow(const struct request_sock *req,
				      struct flowi *fl)
{
	fl->flowi_secid = req->secid;
}

static int selinux_tun_dev_alloc_security(void **security)
{
	struct tun_security_struct *tunsec;

	tunsec = kzalloc(sizeof(*tunsec), GFP_KERNEL);
	if (!tunsec)
		return -ENOMEM;
	tunsec->sid = current_sid();

	*security = tunsec;
	return 0;
}

static void selinux_tun_dev_free_security(void *security)
{
	kfree(security);
}

static int selinux_tun_dev_create(void)
{
	u32 sid = current_sid();

	/* we aren't taking into account the "sockcreate" SID since the socket
	 * that is being created here is not a socket in the traditional sense,
	 * instead it is a private sock, accessible only to the kernel, and
	 * representing a wide range of network traffic spanning multiple
	 * connections unlike traditional sockets - check the TUN driver to
	 * get a better understanding of why this socket is special */

	return avc_has_perm(sid, sid, SECCLASS_TUN_SOCKET, TUN_SOCKET__CREATE,
			    NULL);
}

static int selinux_tun_dev_attach_queue(void *security)
{
	struct tun_security_struct *tunsec = security;

	return avc_has_perm(current_sid(), tunsec->sid, SECCLASS_TUN_SOCKET,
			    TUN_SOCKET__ATTACH_QUEUE, NULL);
}

static int selinux_tun_dev_attach(struct sock *sk, void *security)
{
	struct tun_security_struct *tunsec = security;
	struct sk_security_struct *sksec = sk->sk_security;

	/* we don't currently perform any NetLabel based labeling here and it
	 * isn't clear that we would want to do so anyway; while we could apply
	 * labeling without the support of the TUN user the resulting labeled
	 * traffic from the other end of the connection would almost certainly
	 * cause confusion to the TUN user that had no idea network labeling
	 * protocols were being used */

	sksec->sid = tunsec->sid;
	sksec->sclass = SECCLASS_TUN_SOCKET;

	return 0;
}

static int selinux_tun_dev_open(void *security)
{
	struct tun_security_struct *tunsec = security;
	u32 sid = current_sid();
	int err;

	err = avc_has_perm(sid, tunsec->sid, SECCLASS_TUN_SOCKET,
			   TUN_SOCKET__RELABELFROM, NULL);
	if (err)
		return err;
	err = avc_has_perm(sid, sid, SECCLASS_TUN_SOCKET,
			   TUN_SOCKET__RELABELTO, NULL);
	if (err)
		return err;
	tunsec->sid = sid;

	return 0;
}

static int selinux_nlmsg_perm(struct sock *sk, struct sk_buff *skb)
{
	int err = 0;
	u32 perm;
	struct nlmsghdr *nlh;
	struct sk_security_struct *sksec = sk->sk_security;

	if (skb->len < NLMSG_HDRLEN) {
		err = -EINVAL;
		goto out;
	}
	nlh = nlmsg_hdr(skb);

	err = selinux_nlmsg_lookup(sksec->sclass, nlh->nlmsg_type, &perm);
	if (err) {
		if (err == -EINVAL) {
			printk(KERN_WARNING
			       "SELinux: unrecognized netlink message:"
			       " protocol=%hu nlmsg_type=%hu sclass=%hu\n",
			       sk->sk_protocol, nlh->nlmsg_type, sksec->sclass);
			if (!selinux_enforcing || security_get_allow_unknown())
				err = 0;
		}

		/* Ignore */
		if (err == -ENOENT)
			err = 0;
		goto out;
	}

	err = sock_has_perm(current, sk, perm);
out:
	return err;
}

#ifdef CONFIG_NETFILTER

static unsigned int selinux_ip_forward(struct sk_buff *skb,
				       const struct net_device *indev,
				       u16 family)
{
	int err;
	char *addrp;
	u32 peer_sid;
	struct common_audit_data ad;
	struct lsm_network_audit net = {0,};
	u8 secmark_active;
	u8 netlbl_active;
	u8 peerlbl_active;

	if (!selinux_policycap_netpeer)
		return NF_ACCEPT;

	secmark_active = selinux_secmark_enabled();
	netlbl_active = netlbl_enabled();
	peerlbl_active = selinux_peerlbl_enabled();
	if (!secmark_active && !peerlbl_active)
		return NF_ACCEPT;

	if (selinux_skb_peerlbl_sid(skb, family, &peer_sid) != 0)
		return NF_DROP;

	ad.type = LSM_AUDIT_DATA_NET;
	ad.u.net = &net;
	ad.u.net->netif = indev->ifindex;
	ad.u.net->family = family;
	if (selinux_parse_skb(skb, &ad, &addrp, 1, NULL) != 0)
		return NF_DROP;

	if (peerlbl_active) {
		err = selinux_inet_sys_rcv_skb(dev_net(indev), indev->ifindex,
					       addrp, family, peer_sid, &ad);
		if (err) {
			selinux_netlbl_err(skb, err, 1);
			return NF_DROP;
		}
	}

	if (secmark_active)
		if (avc_has_perm(peer_sid, skb->secmark,
				 SECCLASS_PACKET, PACKET__FORWARD_IN, &ad))
			return NF_DROP;

	if (netlbl_active)
		/* we do this in the FORWARD path and not the POST_ROUTING
		 * path because we want to make sure we apply the necessary
		 * labeling before IPsec is applied so we can leverage AH
		 * protection */
		if (selinux_netlbl_skbuff_setsid(skb, family, peer_sid) != 0)
			return NF_DROP;

	return NF_ACCEPT;
}

static unsigned int selinux_ipv4_forward(const struct nf_hook_ops *ops,
					 struct sk_buff *skb,
					 const struct net_device *in,
					 const struct net_device *out,
					 int (*okfn)(struct sk_buff *))
{
	return selinux_ip_forward(skb, in, PF_INET);
}

#if defined(CONFIG_IPV6) || defined(CONFIG_IPV6_MODULE)
static unsigned int selinux_ipv6_forward(const struct nf_hook_ops *ops,
					 struct sk_buff *skb,
					 const struct net_device *in,
					 const struct net_device *out,
					 int (*okfn)(struct sk_buff *))
{
	return selinux_ip_forward(skb, in, PF_INET6);
}
#endif	/* IPV6 */

static unsigned int selinux_ip_output(struct sk_buff *skb,
				      u16 family)
{
	struct sock *sk;
	u32 sid;

	if (!netlbl_enabled())
		return NF_ACCEPT;

	/* we do this in the LOCAL_OUT path and not the POST_ROUTING path
	 * because we want to make sure we apply the necessary labeling
	 * before IPsec is applied so we can leverage AH protection */
	sk = skb->sk;
	if (sk) {
		struct sk_security_struct *sksec;

		if (sk->sk_state == TCP_LISTEN)
			/* if the socket is the listening state then this
			 * packet is a SYN-ACK packet which means it needs to
			 * be labeled based on the connection/request_sock and
			 * not the parent socket.  unfortunately, we can't
			 * lookup the request_sock yet as it isn't queued on
			 * the parent socket until after the SYN-ACK is sent.
			 * the "solution" is to simply pass the packet as-is
			 * as any IP option based labeling should be copied
			 * from the initial connection request (in the IP
			 * layer).  it is far from ideal, but until we get a
			 * security label in the packet itself this is the
			 * best we can do. */
			return NF_ACCEPT;

		/* standard practice, label using the parent socket */
		sksec = sk->sk_security;
		sid = sksec->sid;
	} else
		sid = SECINITSID_KERNEL;
	if (selinux_netlbl_skbuff_setsid(skb, family, sid) != 0)
		return NF_DROP;

	return NF_ACCEPT;
}

static unsigned int selinux_ipv4_output(const struct nf_hook_ops *ops,
					struct sk_buff *skb,
					const struct net_device *in,
					const struct net_device *out,
					int (*okfn)(struct sk_buff *))
{
	return selinux_ip_output(skb, PF_INET);
}

static unsigned int selinux_ip_postroute_compat(struct sk_buff *skb,
						int ifindex,
						u16 family)
{
	struct sock *sk = skb->sk;
	struct sk_security_struct *sksec;
	struct common_audit_data ad;
	struct lsm_network_audit net = {0,};
	char *addrp;
	u8 proto;

	if (sk == NULL)
		return NF_ACCEPT;
	sksec = sk->sk_security;

	ad.type = LSM_AUDIT_DATA_NET;
	ad.u.net = &net;
	ad.u.net->netif = ifindex;
	ad.u.net->family = family;
	if (selinux_parse_skb(skb, &ad, &addrp, 0, &proto))
		return NF_DROP;

	if (selinux_secmark_enabled())
		if (avc_has_perm(sksec->sid, skb->secmark,
				 SECCLASS_PACKET, PACKET__SEND, &ad))
			return NF_DROP_ERR(-ECONNREFUSED);

	if (selinux_xfrm_postroute_last(sksec->sid, skb, &ad, proto))
		return NF_DROP_ERR(-ECONNREFUSED);

	return NF_ACCEPT;
}

static unsigned int selinux_ip_postroute(struct sk_buff *skb,
					 const struct net_device *outdev,
					 u16 family)
{
	u32 secmark_perm;
	u32 peer_sid;
	int ifindex = outdev->ifindex;
	struct sock *sk;
	struct common_audit_data ad;
	struct lsm_network_audit net = {0,};
	char *addrp;
	u8 secmark_active;
	u8 peerlbl_active;

	/* If any sort of compatibility mode is enabled then handoff processing
	 * to the selinux_ip_postroute_compat() function to deal with the
	 * special handling.  We do this in an attempt to keep this function
	 * as fast and as clean as possible. */
	if (!selinux_policycap_netpeer)
		return selinux_ip_postroute_compat(skb, ifindex, family);

	secmark_active = selinux_secmark_enabled();
	peerlbl_active = selinux_peerlbl_enabled();
	if (!secmark_active && !peerlbl_active)
		return NF_ACCEPT;

	sk = skb->sk;

#ifdef CONFIG_XFRM
	/* If skb->dst->xfrm is non-NULL then the packet is undergoing an IPsec
	 * packet transformation so allow the packet to pass without any checks
	 * since we'll have another chance to perform access control checks
	 * when the packet is on it's final way out.
	 * NOTE: there appear to be some IPv6 multicast cases where skb->dst
	 *       is NULL, in this case go ahead and apply access control.
	 * NOTE: if this is a local socket (skb->sk != NULL) that is in the
	 *       TCP listening state we cannot wait until the XFRM processing
	 *       is done as we will miss out on the SA label if we do;
	 *       unfortunately, this means more work, but it is only once per
	 *       connection. */
	if (skb_dst(skb) != NULL && skb_dst(skb)->xfrm != NULL &&
	    !(sk != NULL && sk->sk_state == TCP_LISTEN))
		return NF_ACCEPT;
#endif

	if (sk == NULL) {
		/* Without an associated socket the packet is either coming
		 * from the kernel or it is being forwarded; check the packet
		 * to determine which and if the packet is being forwarded
		 * query the packet directly to determine the security label. */
		if (skb->skb_iif) {
			secmark_perm = PACKET__FORWARD_OUT;
			if (selinux_skb_peerlbl_sid(skb, family, &peer_sid))
				return NF_DROP;
		} else {
			secmark_perm = PACKET__SEND;
			peer_sid = SECINITSID_KERNEL;
		}
	} else if (sk->sk_state == TCP_LISTEN) {
		/* Locally generated packet but the associated socket is in the
		 * listening state which means this is a SYN-ACK packet.  In
		 * this particular case the correct security label is assigned
		 * to the connection/request_sock but unfortunately we can't
		 * query the request_sock as it isn't queued on the parent
		 * socket until after the SYN-ACK packet is sent; the only
		 * viable choice is to regenerate the label like we do in
		 * selinux_inet_conn_request().  See also selinux_ip_output()
		 * for similar problems. */
		u32 skb_sid;
		struct sk_security_struct *sksec = sk->sk_security;
		if (selinux_skb_peerlbl_sid(skb, family, &skb_sid))
			return NF_DROP;
		/* At this point, if the returned skb peerlbl is SECSID_NULL
		 * and the packet has been through at least one XFRM
		 * transformation then we must be dealing with the "final"
		 * form of labeled IPsec packet; since we've already applied
		 * all of our access controls on this packet we can safely
		 * pass the packet. */
		if (skb_sid == SECSID_NULL) {
			switch (family) {
			case PF_INET:
				if (IPCB(skb)->flags & IPSKB_XFRM_TRANSFORMED)
					return NF_ACCEPT;
				break;
			case PF_INET6:
				if (IP6CB(skb)->flags & IP6SKB_XFRM_TRANSFORMED)
					return NF_ACCEPT;
				break;
			default:
				return NF_DROP_ERR(-ECONNREFUSED);
			}
		}
		if (selinux_conn_sid(sksec->sid, skb_sid, &peer_sid))
			return NF_DROP;
		secmark_perm = PACKET__SEND;
	} else {
		/* Locally generated packet, fetch the security label from the
		 * associated socket. */
		struct sk_security_struct *sksec = sk->sk_security;
		peer_sid = sksec->sid;
		secmark_perm = PACKET__SEND;
	}

	ad.type = LSM_AUDIT_DATA_NET;
	ad.u.net = &net;
	ad.u.net->netif = ifindex;
	ad.u.net->family = family;
	if (selinux_parse_skb(skb, &ad, &addrp, 0, NULL))
		return NF_DROP;

	if (secmark_active)
		if (avc_has_perm(peer_sid, skb->secmark,
				 SECCLASS_PACKET, secmark_perm, &ad))
			return NF_DROP_ERR(-ECONNREFUSED);

	if (peerlbl_active) {
		u32 if_sid;
		u32 node_sid;

		if (sel_netif_sid(dev_net(outdev), ifindex, &if_sid))
			return NF_DROP;
		if (avc_has_perm(peer_sid, if_sid,
				 SECCLASS_NETIF, NETIF__EGRESS, &ad))
			return NF_DROP_ERR(-ECONNREFUSED);

		if (sel_netnode_sid(addrp, family, &node_sid))
			return NF_DROP;
		if (avc_has_perm(peer_sid, node_sid,
				 SECCLASS_NODE, NODE__SENDTO, &ad))
			return NF_DROP_ERR(-ECONNREFUSED);
	}

	return NF_ACCEPT;
}

static unsigned int selinux_ipv4_postroute(const struct nf_hook_ops *ops,
					   struct sk_buff *skb,
					   const struct net_device *in,
					   const struct net_device *out,
					   int (*okfn)(struct sk_buff *))
{
	return selinux_ip_postroute(skb, out, PF_INET);
}

#if defined(CONFIG_IPV6) || defined(CONFIG_IPV6_MODULE)
static unsigned int selinux_ipv6_postroute(const struct nf_hook_ops *ops,
					   struct sk_buff *skb,
					   const struct net_device *in,
					   const struct net_device *out,
					   int (*okfn)(struct sk_buff *))
{
	return selinux_ip_postroute(skb, out, PF_INET6);
}
#endif	/* IPV6 */

#endif	/* CONFIG_NETFILTER */

static int selinux_netlink_send(struct sock *sk, struct sk_buff *skb)
{
	int err;

	err = cap_netlink_send(sk, skb);
	if (err)
		return err;

	return selinux_nlmsg_perm(sk, skb);
}

static int ipc_alloc_security(struct task_struct *task,
			      struct kern_ipc_perm *perm,
			      u16 sclass)
{
	struct ipc_security_struct *isec;
	u32 sid;

	isec = kzalloc(sizeof(struct ipc_security_struct), GFP_KERNEL);
	if (!isec)
		return -ENOMEM;

	sid = task_sid(task);
	isec->sclass = sclass;
	isec->sid = sid;
	perm->security = isec;

	return 0;
}

static void ipc_free_security(struct kern_ipc_perm *perm)
{
	struct ipc_security_struct *isec = perm->security;
	perm->security = NULL;
	kfree(isec);
}

static int msg_msg_alloc_security(struct msg_msg *msg)
{
	struct msg_security_struct *msec;

	msec = kzalloc(sizeof(struct msg_security_struct), GFP_KERNEL);
	if (!msec)
		return -ENOMEM;

	msec->sid = SECINITSID_UNLABELED;
	msg->security = msec;

	return 0;
}

static void msg_msg_free_security(struct msg_msg *msg)
{
	struct msg_security_struct *msec = msg->security;

	msg->security = NULL;
	kfree(msec);
}

static int ipc_has_perm(struct kern_ipc_perm *ipc_perms,
			u32 perms)
{
	struct ipc_security_struct *isec;
	struct common_audit_data ad;
	u32 sid = current_sid();

	isec = ipc_perms->security;

	ad.type = LSM_AUDIT_DATA_IPC;
	ad.u.ipc_id = ipc_perms->key;

	return avc_has_perm(sid, isec->sid, isec->sclass, perms, &ad);
}

static int selinux_msg_msg_alloc_security(struct msg_msg *msg)
{
	return msg_msg_alloc_security(msg);
}

static void selinux_msg_msg_free_security(struct msg_msg *msg)
{
	msg_msg_free_security(msg);
}

/* message queue security operations */
static int selinux_msg_queue_alloc_security(struct msg_queue *msq)
{
	struct ipc_security_struct *isec;
	struct common_audit_data ad;
	u32 sid = current_sid();
	int rc;

	rc = ipc_alloc_security(current, &msq->q_perm, SECCLASS_MSGQ);
	if (rc)
		return rc;

	isec = msq->q_perm.security;

	ad.type = LSM_AUDIT_DATA_IPC;
	ad.u.ipc_id = msq->q_perm.key;

	rc = avc_has_perm(sid, isec->sid, SECCLASS_MSGQ,
			  MSGQ__CREATE, &ad);
	if (rc) {
		ipc_free_security(&msq->q_perm);
		return rc;
	}
	return 0;
}

static void selinux_msg_queue_free_security(struct msg_queue *msq)
{
	ipc_free_security(&msq->q_perm);
}

static int selinux_msg_queue_associate(struct msg_queue *msq, int msqflg)
{
	struct ipc_security_struct *isec;
	struct common_audit_data ad;
	u32 sid = current_sid();

	isec = msq->q_perm.security;

	ad.type = LSM_AUDIT_DATA_IPC;
	ad.u.ipc_id = msq->q_perm.key;

	return avc_has_perm(sid, isec->sid, SECCLASS_MSGQ,
			    MSGQ__ASSOCIATE, &ad);
}

static int selinux_msg_queue_msgctl(struct msg_queue *msq, int cmd)
{
	int err;
	int perms;

	switch (cmd) {
	case IPC_INFO:
	case MSG_INFO:
		/* No specific object, just general system-wide information. */
		return task_has_system(current, SYSTEM__IPC_INFO);
	case IPC_STAT:
	case MSG_STAT:
		perms = MSGQ__GETATTR | MSGQ__ASSOCIATE;
		break;
	case IPC_SET:
		perms = MSGQ__SETATTR;
		break;
	case IPC_RMID:
		perms = MSGQ__DESTROY;
		break;
	default:
		return 0;
	}

	err = ipc_has_perm(&msq->q_perm, perms);
	return err;
}

static int selinux_msg_queue_msgsnd(struct msg_queue *msq, struct msg_msg *msg, int msqflg)
{
	struct ipc_security_struct *isec;
	struct msg_security_struct *msec;
	struct common_audit_data ad;
	u32 sid = current_sid();
	int rc;

	isec = msq->q_perm.security;
	msec = msg->security;

	/*
	 * First time through, need to assign label to the message
	 */
	if (msec->sid == SECINITSID_UNLABELED) {
		/*
		 * Compute new sid based on current process and
		 * message queue this message will be stored in
		 */
		rc = security_transition_sid(sid, isec->sid, SECCLASS_MSG,
					     NULL, &msec->sid);
		if (rc)
			return rc;
	}

	ad.type = LSM_AUDIT_DATA_IPC;
	ad.u.ipc_id = msq->q_perm.key;

	/* Can this process write to the queue? */
	rc = avc_has_perm(sid, isec->sid, SECCLASS_MSGQ,
			  MSGQ__WRITE, &ad);
	if (!rc)
		/* Can this process send the message */
		rc = avc_has_perm(sid, msec->sid, SECCLASS_MSG,
				  MSG__SEND, &ad);
	if (!rc)
		/* Can the message be put in the queue? */
		rc = avc_has_perm(msec->sid, isec->sid, SECCLASS_MSGQ,
				  MSGQ__ENQUEUE, &ad);

	return rc;
}

static int selinux_msg_queue_msgrcv(struct msg_queue *msq, struct msg_msg *msg,
				    struct task_struct *target,
				    long type, int mode)
{
	struct ipc_security_struct *isec;
	struct msg_security_struct *msec;
	struct common_audit_data ad;
	u32 sid = task_sid(target);
	int rc;

	isec = msq->q_perm.security;
	msec = msg->security;

	ad.type = LSM_AUDIT_DATA_IPC;
	ad.u.ipc_id = msq->q_perm.key;

	rc = avc_has_perm(sid, isec->sid,
			  SECCLASS_MSGQ, MSGQ__READ, &ad);
	if (!rc)
		rc = avc_has_perm(sid, msec->sid,
				  SECCLASS_MSG, MSG__RECEIVE, &ad);
	return rc;
}

/* Shared Memory security operations */
static int selinux_shm_alloc_security(struct shmid_kernel *shp)
{
	struct ipc_security_struct *isec;
	struct common_audit_data ad;
	u32 sid = current_sid();
	int rc;

	rc = ipc_alloc_security(current, &shp->shm_perm, SECCLASS_SHM);
	if (rc)
		return rc;

	isec = shp->shm_perm.security;

	ad.type = LSM_AUDIT_DATA_IPC;
	ad.u.ipc_id = shp->shm_perm.key;

	rc = avc_has_perm(sid, isec->sid, SECCLASS_SHM,
			  SHM__CREATE, &ad);
	if (rc) {
		ipc_free_security(&shp->shm_perm);
		return rc;
	}
	return 0;
}

static void selinux_shm_free_security(struct shmid_kernel *shp)
{
	ipc_free_security(&shp->shm_perm);
}

static int selinux_shm_associate(struct shmid_kernel *shp, int shmflg)
{
	struct ipc_security_struct *isec;
	struct common_audit_data ad;
	u32 sid = current_sid();

	isec = shp->shm_perm.security;

	ad.type = LSM_AUDIT_DATA_IPC;
	ad.u.ipc_id = shp->shm_perm.key;

	return avc_has_perm(sid, isec->sid, SECCLASS_SHM,
			    SHM__ASSOCIATE, &ad);
}

/* Note, at this point, shp is locked down */
static int selinux_shm_shmctl(struct shmid_kernel *shp, int cmd)
{
	int perms;
	int err;

	switch (cmd) {
	case IPC_INFO:
	case SHM_INFO:
		/* No specific object, just general system-wide information. */
		return task_has_system(current, SYSTEM__IPC_INFO);
	case IPC_STAT:
	case SHM_STAT:
		perms = SHM__GETATTR | SHM__ASSOCIATE;
		break;
	case IPC_SET:
		perms = SHM__SETATTR;
		break;
	case SHM_LOCK:
	case SHM_UNLOCK:
		perms = SHM__LOCK;
		break;
	case IPC_RMID:
		perms = SHM__DESTROY;
		break;
	default:
		return 0;
	}

	err = ipc_has_perm(&shp->shm_perm, perms);
	return err;
}

static int selinux_shm_shmat(struct shmid_kernel *shp,
			     char __user *shmaddr, int shmflg)
{
	u32 perms;

	if (shmflg & SHM_RDONLY)
		perms = SHM__READ;
	else
		perms = SHM__READ | SHM__WRITE;

	return ipc_has_perm(&shp->shm_perm, perms);
}

/* Semaphore security operations */
static int selinux_sem_alloc_security(struct sem_array *sma)
{
	struct ipc_security_struct *isec;
	struct common_audit_data ad;
	u32 sid = current_sid();
	int rc;

	rc = ipc_alloc_security(current, &sma->sem_perm, SECCLASS_SEM);
	if (rc)
		return rc;

	isec = sma->sem_perm.security;

	ad.type = LSM_AUDIT_DATA_IPC;
	ad.u.ipc_id = sma->sem_perm.key;

	rc = avc_has_perm(sid, isec->sid, SECCLASS_SEM,
			  SEM__CREATE, &ad);
	if (rc) {
		ipc_free_security(&sma->sem_perm);
		return rc;
	}
	return 0;
}

static void selinux_sem_free_security(struct sem_array *sma)
{
	ipc_free_security(&sma->sem_perm);
}

static int selinux_sem_associate(struct sem_array *sma, int semflg)
{
	struct ipc_security_struct *isec;
	struct common_audit_data ad;
	u32 sid = current_sid();

	isec = sma->sem_perm.security;

	ad.type = LSM_AUDIT_DATA_IPC;
	ad.u.ipc_id = sma->sem_perm.key;

	return avc_has_perm(sid, isec->sid, SECCLASS_SEM,
			    SEM__ASSOCIATE, &ad);
}

/* Note, at this point, sma is locked down */
static int selinux_sem_semctl(struct sem_array *sma, int cmd)
{
	int err;
	u32 perms;

	switch (cmd) {
	case IPC_INFO:
	case SEM_INFO:
		/* No specific object, just general system-wide information. */
		return task_has_system(current, SYSTEM__IPC_INFO);
	case GETPID:
	case GETNCNT:
	case GETZCNT:
		perms = SEM__GETATTR;
		break;
	case GETVAL:
	case GETALL:
		perms = SEM__READ;
		break;
	case SETVAL:
	case SETALL:
		perms = SEM__WRITE;
		break;
	case IPC_RMID:
		perms = SEM__DESTROY;
		break;
	case IPC_SET:
		perms = SEM__SETATTR;
		break;
	case IPC_STAT:
	case SEM_STAT:
		perms = SEM__GETATTR | SEM__ASSOCIATE;
		break;
	default:
		return 0;
	}

	err = ipc_has_perm(&sma->sem_perm, perms);
	return err;
}

static int selinux_sem_semop(struct sem_array *sma,
			     struct sembuf *sops, unsigned nsops, int alter)
{
	u32 perms;

	if (alter)
		perms = SEM__READ | SEM__WRITE;
	else
		perms = SEM__READ;

	return ipc_has_perm(&sma->sem_perm, perms);
}

static int selinux_ipc_permission(struct kern_ipc_perm *ipcp, short flag)
{
	u32 av = 0;

	av = 0;
	if (flag & S_IRUGO)
		av |= IPC__UNIX_READ;
	if (flag & S_IWUGO)
		av |= IPC__UNIX_WRITE;

	if (av == 0)
		return 0;

	return ipc_has_perm(ipcp, av);
}

static void selinux_ipc_getsecid(struct kern_ipc_perm *ipcp, u32 *secid)
{
	struct ipc_security_struct *isec = ipcp->security;
	*secid = isec->sid;
}

static void selinux_d_instantiate(struct dentry *dentry, struct inode *inode)
{
	if (inode)
		inode_doinit_with_dentry(inode, dentry);
}

static int selinux_getprocattr(struct task_struct *p,
			       char *name, char **value)
{
	const struct task_security_struct *__tsec;
	u32 sid;
	int error;
	unsigned len;

	if (current != p) {
		error = current_has_perm(p, PROCESS__GETATTR);
		if (error)
			return error;
	}

	rcu_read_lock();
	__tsec = __task_cred(p)->security;

	if (!strcmp(name, "current"))
		sid = __tsec->sid;
	else if (!strcmp(name, "prev"))
		sid = __tsec->osid;
	else if (!strcmp(name, "exec"))
		sid = __tsec->exec_sid;
	else if (!strcmp(name, "fscreate"))
		sid = __tsec->create_sid;
	else if (!strcmp(name, "keycreate"))
		sid = __tsec->keycreate_sid;
	else if (!strcmp(name, "sockcreate"))
		sid = __tsec->sockcreate_sid;
	else
		goto invalid;
	rcu_read_unlock();

	if (!sid)
		return 0;

	error = security_sid_to_context(sid, value, &len);
	if (error)
		return error;
	return len;

invalid:
	rcu_read_unlock();
	return -EINVAL;
}

static int selinux_setprocattr(struct task_struct *p,
			       char *name, void *value, size_t size)
{
	struct task_security_struct *tsec;
	struct task_struct *tracer;
	struct cred *new;
	u32 sid = 0, ptsid;
	int error;
	char *str = value;

	if (current != p) {
		/* SELinux only allows a process to change its own
		   security attributes. */
		return -EACCES;
	}

	/*
	 * Basic control over ability to set these attributes at all.
	 * current == p, but we'll pass them separately in case the
	 * above restriction is ever removed.
	 */
	if (!strcmp(name, "exec"))
		error = current_has_perm(p, PROCESS__SETEXEC);
	else if (!strcmp(name, "fscreate"))
		error = current_has_perm(p, PROCESS__SETFSCREATE);
	else if (!strcmp(name, "keycreate"))
		error = current_has_perm(p, PROCESS__SETKEYCREATE);
	else if (!strcmp(name, "sockcreate"))
		error = current_has_perm(p, PROCESS__SETSOCKCREATE);
	else if (!strcmp(name, "current"))
		error = current_has_perm(p, PROCESS__SETCURRENT);
	else
		error = -EINVAL;
	if (error)
		return error;

	/* Obtain a SID for the context, if one was specified. */
	if (size && str[0] && str[0] != '\n') {
		if (str[size-1] == '\n') {
			str[size-1] = 0;
			size--;
		}
		error = security_context_to_sid(value, size, &sid, GFP_KERNEL);
		if (error == -EINVAL && !strcmp(name, "fscreate")) {
			if (!capable(CAP_MAC_ADMIN)) {
				struct audit_buffer *ab;
				size_t audit_size;

				/* We strip a nul only if it is at the end, otherwise the
				 * context contains a nul and we should audit that */
				if (str[size - 1] == '\0')
					audit_size = size - 1;
				else
					audit_size = size;
				ab = audit_log_start(current->audit_context, GFP_ATOMIC, AUDIT_SELINUX_ERR);
				audit_log_format(ab, "op=fscreate invalid_context=");
				audit_log_n_untrustedstring(ab, value, audit_size);
				audit_log_end(ab);

				return error;
			}
			error = security_context_to_sid_force(value, size,
							      &sid);
		}
		if (error)
			return error;
	}

	new = prepare_creds();
	if (!new)
		return -ENOMEM;

	/* Permission checking based on the specified context is
	   performed during the actual operation (execve,
	   open/mkdir/...), when we know the full context of the
	   operation.  See selinux_bprm_set_creds for the execve
	   checks and may_create for the file creation checks. The
	   operation will then fail if the context is not permitted. */
	tsec = new->security;
	if (!strcmp(name, "exec")) {
		tsec->exec_sid = sid;
	} else if (!strcmp(name, "fscreate")) {
		tsec->create_sid = sid;
	} else if (!strcmp(name, "keycreate")) {
		error = may_create_key(sid, p);
		if (error)
			goto abort_change;
		tsec->keycreate_sid = sid;
	} else if (!strcmp(name, "sockcreate")) {
		tsec->sockcreate_sid = sid;
	} else if (!strcmp(name, "current")) {
		error = -EINVAL;
		if (sid == 0)
			goto abort_change;

		/* Only allow single threaded processes to change context */
		error = -EPERM;
		if (!current_is_single_threaded()) {
			error = security_bounded_transition(tsec->sid, sid);
			if (error)
				goto abort_change;
		}

		/* Check permissions for the transition. */
		error = avc_has_perm(tsec->sid, sid, SECCLASS_PROCESS,
				     PROCESS__DYNTRANSITION, NULL);
		if (error)
			goto abort_change;

		/* Check for ptracing, and update the task SID if ok.
		   Otherwise, leave SID unchanged and fail. */
		ptsid = 0;
		rcu_read_lock();
		tracer = ptrace_parent(p);
		if (tracer)
			ptsid = task_sid(tracer);
		rcu_read_unlock();

		if (tracer) {
			error = avc_has_perm(ptsid, sid, SECCLASS_PROCESS,
					     PROCESS__PTRACE, NULL);
			if (error)
				goto abort_change;
		}

		tsec->sid = sid;
	} else {
		error = -EINVAL;
		goto abort_change;
	}

	commit_creds(new);
	return size;

abort_change:
	abort_creds(new);
	return error;
}

static int selinux_ismaclabel(const char *name)
{
	return (strcmp(name, XATTR_SELINUX_SUFFIX) == 0);
}

static int selinux_secid_to_secctx(u32 secid, char **secdata, u32 *seclen)
{
	return security_sid_to_context(secid, secdata, seclen);
}

static int selinux_secctx_to_secid(const char *secdata, u32 seclen, u32 *secid)
{
	return security_context_to_sid(secdata, seclen, secid, GFP_KERNEL);
}

static void selinux_release_secctx(char *secdata, u32 seclen)
{
	kfree(secdata);
}

/*
 *	called with inode->i_mutex locked
 */
static int selinux_inode_notifysecctx(struct inode *inode, void *ctx, u32 ctxlen)
{
	return selinux_inode_setsecurity(inode, XATTR_SELINUX_SUFFIX, ctx, ctxlen, 0);
}

/*
 *	called with inode->i_mutex locked
 */
static int selinux_inode_setsecctx(struct dentry *dentry, void *ctx, u32 ctxlen)
{
	return __vfs_setxattr_noperm(dentry, XATTR_NAME_SELINUX, ctx, ctxlen, 0);
}

static int selinux_inode_getsecctx(struct inode *inode, void **ctx, u32 *ctxlen)
{
	int len = 0;
	len = selinux_inode_getsecurity(inode, XATTR_SELINUX_SUFFIX,
						ctx, true);
	if (len < 0)
		return len;
	*ctxlen = len;
	return 0;
}
#ifdef CONFIG_KEYS

static int selinux_key_alloc(struct key *k, const struct cred *cred,
			     unsigned long flags)
{
	const struct task_security_struct *tsec;
	struct key_security_struct *ksec;

	ksec = kzalloc(sizeof(struct key_security_struct), GFP_KERNEL);
	if (!ksec)
		return -ENOMEM;

	tsec = cred->security;
	if (tsec->keycreate_sid)
		ksec->sid = tsec->keycreate_sid;
	else
		ksec->sid = tsec->sid;

	k->security = ksec;
	return 0;
}

static void selinux_key_free(struct key *k)
{
	struct key_security_struct *ksec = k->security;

	k->security = NULL;
	kfree(ksec);
}

static int selinux_key_permission(key_ref_t key_ref,
				  const struct cred *cred,
				  unsigned perm)
{
	struct key *key;
	struct key_security_struct *ksec;
	u32 sid;

	/* if no specific permissions are requested, we skip the
	   permission check. No serious, additional covert channels
	   appear to be created. */
	if (perm == 0)
		return 0;

	sid = cred_sid(cred);

	key = key_ref_to_ptr(key_ref);
	ksec = key->security;

	return avc_has_perm(sid, ksec->sid, SECCLASS_KEY, perm, NULL);
}

static int selinux_key_getsecurity(struct key *key, char **_buffer)
{
	struct key_security_struct *ksec = key->security;
	char *context = NULL;
	unsigned len;
	int rc;

	rc = security_sid_to_context(ksec->sid, &context, &len);
	if (!rc)
		rc = len;
	*_buffer = context;
	return rc;
}

#endif

static struct security_operations selinux_ops = {
	.name =				"selinux",

	.binder_set_context_mgr =	selinux_binder_set_context_mgr,
	.binder_transaction =		selinux_binder_transaction,
	.binder_transfer_binder =	selinux_binder_transfer_binder,
	.binder_transfer_file =		selinux_binder_transfer_file,

	.ptrace_access_check =		selinux_ptrace_access_check,
	.ptrace_traceme =		selinux_ptrace_traceme,
	.capget =			selinux_capget,
	.capset =			selinux_capset,
	.capable =			selinux_capable,
	.quotactl =			selinux_quotactl,
	.quota_on =			selinux_quota_on,
	.syslog =			selinux_syslog,
	.vm_enough_memory =		selinux_vm_enough_memory,

	.netlink_send =			selinux_netlink_send,

	.bprm_set_creds =		selinux_bprm_set_creds,
	.bprm_committing_creds =	selinux_bprm_committing_creds,
	.bprm_committed_creds =		selinux_bprm_committed_creds,
	.bprm_secureexec =		selinux_bprm_secureexec,

	.sb_alloc_security =		selinux_sb_alloc_security,
	.sb_free_security =		selinux_sb_free_security,
	.sb_copy_data =			selinux_sb_copy_data,
	.sb_remount =			selinux_sb_remount,
	.sb_kern_mount =		selinux_sb_kern_mount,
	.sb_show_options =		selinux_sb_show_options,
	.sb_statfs =			selinux_sb_statfs,
	.sb_mount =			selinux_mount,
	.sb_umount =			selinux_umount,
	.sb_set_mnt_opts =		selinux_set_mnt_opts,
	.sb_clone_mnt_opts =		selinux_sb_clone_mnt_opts,
	.sb_parse_opts_str = 		selinux_parse_opts_str,

	.dentry_init_security =		selinux_dentry_init_security,

	.inode_alloc_security =		selinux_inode_alloc_security,
	.inode_free_security =		selinux_inode_free_security,
	.inode_init_security =		selinux_inode_init_security,
	.inode_create =			selinux_inode_create,
	.inode_link =			selinux_inode_link,
	.inode_unlink =			selinux_inode_unlink,
	.inode_symlink =		selinux_inode_symlink,
	.inode_mkdir =			selinux_inode_mkdir,
	.inode_rmdir =			selinux_inode_rmdir,
	.inode_mknod =			selinux_inode_mknod,
	.inode_rename =			selinux_inode_rename,
	.inode_readlink =		selinux_inode_readlink,
	.inode_follow_link =		selinux_inode_follow_link,
	.inode_permission =		selinux_inode_permission,
	.inode_setattr =		selinux_inode_setattr,
	.inode_getattr =		selinux_inode_getattr,
	.inode_setxattr =		selinux_inode_setxattr,
	.inode_post_setxattr =		selinux_inode_post_setxattr,
	.inode_getxattr =		selinux_inode_getxattr,
	.inode_listxattr =		selinux_inode_listxattr,
	.inode_removexattr =		selinux_inode_removexattr,
	.inode_getsecurity =		selinux_inode_getsecurity,
	.inode_setsecurity =		selinux_inode_setsecurity,
	.inode_listsecurity =		selinux_inode_listsecurity,
	.inode_getsecid =		selinux_inode_getsecid,

	.file_permission =		selinux_file_permission,
	.file_alloc_security =		selinux_file_alloc_security,
	.file_free_security =		selinux_file_free_security,
	.file_ioctl =			selinux_file_ioctl,
	.mmap_file =			selinux_mmap_file,
	.mmap_addr =			selinux_mmap_addr,
	.file_mprotect =		selinux_file_mprotect,
	.file_lock =			selinux_file_lock,
	.file_fcntl =			selinux_file_fcntl,
	.file_set_fowner =		selinux_file_set_fowner,
	.file_send_sigiotask =		selinux_file_send_sigiotask,
	.file_receive =			selinux_file_receive,

	.file_open =			selinux_file_open,

	.task_create =			selinux_task_create,
	.cred_alloc_blank =		selinux_cred_alloc_blank,
	.cred_free =			selinux_cred_free,
	.cred_prepare =			selinux_cred_prepare,
	.cred_transfer =		selinux_cred_transfer,
	.kernel_act_as =		selinux_kernel_act_as,
	.kernel_create_files_as =	selinux_kernel_create_files_as,
	.kernel_module_request =	selinux_kernel_module_request,
	.kernel_module_from_file =      selinux_kernel_module_from_file,
	.task_setpgid =			selinux_task_setpgid,
	.task_getpgid =			selinux_task_getpgid,
	.task_getsid =			selinux_task_getsid,
	.task_getsecid =		selinux_task_getsecid,
	.task_setnice =			selinux_task_setnice,
	.task_setioprio =		selinux_task_setioprio,
	.task_getioprio =		selinux_task_getioprio,
	.task_setrlimit =		selinux_task_setrlimit,
	.task_setscheduler =		selinux_task_setscheduler,
	.task_getscheduler =		selinux_task_getscheduler,
	.task_movememory =		selinux_task_movememory,
	.task_kill =			selinux_task_kill,
	.task_wait =			selinux_task_wait,
	.task_to_inode =		selinux_task_to_inode,

	.ipc_permission =		selinux_ipc_permission,
	.ipc_getsecid =			selinux_ipc_getsecid,

	.msg_msg_alloc_security =	selinux_msg_msg_alloc_security,
	.msg_msg_free_security =	selinux_msg_msg_free_security,

	.msg_queue_alloc_security =	selinux_msg_queue_alloc_security,
	.msg_queue_free_security =	selinux_msg_queue_free_security,
	.msg_queue_associate =		selinux_msg_queue_associate,
	.msg_queue_msgctl =		selinux_msg_queue_msgctl,
	.msg_queue_msgsnd =		selinux_msg_queue_msgsnd,
	.msg_queue_msgrcv =		selinux_msg_queue_msgrcv,

	.shm_alloc_security =		selinux_shm_alloc_security,
	.shm_free_security =		selinux_shm_free_security,
	.shm_associate =		selinux_shm_associate,
	.shm_shmctl =			selinux_shm_shmctl,
	.shm_shmat =			selinux_shm_shmat,

	.sem_alloc_security =		selinux_sem_alloc_security,
	.sem_free_security =		selinux_sem_free_security,
	.sem_associate =		selinux_sem_associate,
	.sem_semctl =			selinux_sem_semctl,
	.sem_semop =			selinux_sem_semop,

	.d_instantiate =		selinux_d_instantiate,

	.getprocattr =			selinux_getprocattr,
	.setprocattr =			selinux_setprocattr,

	.ismaclabel =			selinux_ismaclabel,
	.secid_to_secctx =		selinux_secid_to_secctx,
	.secctx_to_secid =		selinux_secctx_to_secid,
	.release_secctx =		selinux_release_secctx,
	.inode_notifysecctx =		selinux_inode_notifysecctx,
	.inode_setsecctx =		selinux_inode_setsecctx,
	.inode_getsecctx =		selinux_inode_getsecctx,

	.unix_stream_connect =		selinux_socket_unix_stream_connect,
	.unix_may_send =		selinux_socket_unix_may_send,

	.socket_create =		selinux_socket_create,
	.socket_post_create =		selinux_socket_post_create,
	.socket_bind =			selinux_socket_bind,
	.socket_connect =		selinux_socket_connect,
	.socket_listen =		selinux_socket_listen,
	.socket_accept =		selinux_socket_accept,
	.socket_sendmsg =		selinux_socket_sendmsg,
	.socket_recvmsg =		selinux_socket_recvmsg,
	.socket_getsockname =		selinux_socket_getsockname,
	.socket_getpeername =		selinux_socket_getpeername,
	.socket_getsockopt =		selinux_socket_getsockopt,
	.socket_setsockopt =		selinux_socket_setsockopt,
	.socket_shutdown =		selinux_socket_shutdown,
	.socket_sock_rcv_skb =		selinux_socket_sock_rcv_skb,
	.socket_getpeersec_stream =	selinux_socket_getpeersec_stream,
	.socket_getpeersec_dgram =	selinux_socket_getpeersec_dgram,
	.sk_alloc_security =		selinux_sk_alloc_security,
	.sk_free_security =		selinux_sk_free_security,
	.sk_clone_security =		selinux_sk_clone_security,
	.sk_getsecid =			selinux_sk_getsecid,
	.sock_graft =			selinux_sock_graft,
	.inet_conn_request =		selinux_inet_conn_request,
	.inet_csk_clone =		selinux_inet_csk_clone,
	.inet_conn_established =	selinux_inet_conn_established,
	.secmark_relabel_packet =	selinux_secmark_relabel_packet,
	.secmark_refcount_inc =		selinux_secmark_refcount_inc,
	.secmark_refcount_dec =		selinux_secmark_refcount_dec,
	.req_classify_flow =		selinux_req_classify_flow,
	.tun_dev_alloc_security =	selinux_tun_dev_alloc_security,
	.tun_dev_free_security =	selinux_tun_dev_free_security,
	.tun_dev_create =		selinux_tun_dev_create,
	.tun_dev_attach_queue =		selinux_tun_dev_attach_queue,
	.tun_dev_attach =		selinux_tun_dev_attach,
	.tun_dev_open =			selinux_tun_dev_open,
	.skb_owned_by =			selinux_skb_owned_by,

#ifdef CONFIG_SECURITY_NETWORK_XFRM
	.xfrm_policy_alloc_security =	selinux_xfrm_policy_alloc,
	.xfrm_policy_clone_security =	selinux_xfrm_policy_clone,
	.xfrm_policy_free_security =	selinux_xfrm_policy_free,
	.xfrm_policy_delete_security =	selinux_xfrm_policy_delete,
	.xfrm_state_alloc =		selinux_xfrm_state_alloc,
	.xfrm_state_alloc_acquire =	selinux_xfrm_state_alloc_acquire,
	.xfrm_state_free_security =	selinux_xfrm_state_free,
	.xfrm_state_delete_security =	selinux_xfrm_state_delete,
	.xfrm_policy_lookup =		selinux_xfrm_policy_lookup,
	.xfrm_state_pol_flow_match =	selinux_xfrm_state_pol_flow_match,
	.xfrm_decode_session =		selinux_xfrm_decode_session,
#endif

#ifdef CONFIG_KEYS
	.key_alloc =			selinux_key_alloc,
	.key_free =			selinux_key_free,
	.key_permission =		selinux_key_permission,
	.key_getsecurity =		selinux_key_getsecurity,
#endif

#ifdef CONFIG_AUDIT
	.audit_rule_init =		selinux_audit_rule_init,
	.audit_rule_known =		selinux_audit_rule_known,
	.audit_rule_match =		selinux_audit_rule_match,
	.audit_rule_free =		selinux_audit_rule_free,
#endif
};

static __init int selinux_init(void)
{
	if (!security_module_enable(&selinux_ops)) {
		selinux_enabled = 0;
		return 0;
	}

	if (!selinux_enabled) {
		printk(KERN_INFO "SELinux:  Disabled at boot.\n");
		return 0;
	}

	printk(KERN_INFO "SELinux:  Initializing.\n");

	/* Set the security state for the initial task. */
	cred_init_security();

	default_noexec = !(VM_DATA_DEFAULT_FLAGS & VM_EXEC);

	sel_inode_cache = kmem_cache_create("selinux_inode_security",
					    sizeof(struct inode_security_struct),
					    0, SLAB_PANIC, NULL);
	avc_init();

	if (register_security(&selinux_ops))
		panic("SELinux: Unable to register with kernel.\n");

	if (avc_add_callback(selinux_netcache_avc_callback, AVC_CALLBACK_RESET))
		panic("SELinux: Unable to register AVC netcache callback\n");

	if (selinux_enforcing)
		printk(KERN_DEBUG "SELinux:  Starting in enforcing mode\n");
	else
		printk(KERN_DEBUG "SELinux:  Starting in permissive mode\n");

	return 0;
}

static void delayed_superblock_init(struct super_block *sb, void *unused)
{
	superblock_doinit(sb, NULL);
}

void selinux_complete_init(void)
{
	printk(KERN_DEBUG "SELinux:  Completing initialization.\n");

	/* Set up any superblocks initialized prior to the policy load. */
	printk(KERN_DEBUG "SELinux:  Setting up existing superblocks.\n");
	iterate_supers(delayed_superblock_init, NULL);
}

/* SELinux requires early initialization in order to label
   all processes and objects when they are created. */
security_initcall(selinux_init);

#if defined(CONFIG_NETFILTER)

static struct nf_hook_ops selinux_nf_ops[] = {
	{
		.hook =		selinux_ipv4_postroute,
		.owner =	THIS_MODULE,
		.pf =		NFPROTO_IPV4,
		.hooknum =	NF_INET_POST_ROUTING,
		.priority =	NF_IP_PRI_SELINUX_LAST,
	},
	{
		.hook =		selinux_ipv4_forward,
		.owner =	THIS_MODULE,
		.pf =		NFPROTO_IPV4,
		.hooknum =	NF_INET_FORWARD,
		.priority =	NF_IP_PRI_SELINUX_FIRST,
	},
	{
		.hook =		selinux_ipv4_output,
		.owner =	THIS_MODULE,
		.pf =		NFPROTO_IPV4,
		.hooknum =	NF_INET_LOCAL_OUT,
		.priority =	NF_IP_PRI_SELINUX_FIRST,
	},
#if defined(CONFIG_IPV6) || defined(CONFIG_IPV6_MODULE)
	{
		.hook =		selinux_ipv6_postroute,
		.owner =	THIS_MODULE,
		.pf =		NFPROTO_IPV6,
		.hooknum =	NF_INET_POST_ROUTING,
		.priority =	NF_IP6_PRI_SELINUX_LAST,
	},
	{
		.hook =		selinux_ipv6_forward,
		.owner =	THIS_MODULE,
		.pf =		NFPROTO_IPV6,
		.hooknum =	NF_INET_FORWARD,
		.priority =	NF_IP6_PRI_SELINUX_FIRST,
	},
#endif	/* IPV6 */
};

static int __init selinux_nf_ip_init(void)
{
	int err;

	if (!selinux_enabled)
		return 0;

	printk(KERN_DEBUG "SELinux:  Registering netfilter hooks\n");

	err = nf_register_hooks(selinux_nf_ops, ARRAY_SIZE(selinux_nf_ops));
	if (err)
		panic("SELinux: nf_register_hooks: error %d\n", err);

	return 0;
}

__initcall(selinux_nf_ip_init);

#ifdef CONFIG_SECURITY_SELINUX_DISABLE
static void selinux_nf_ip_exit(void)
{
	printk(KERN_DEBUG "SELinux:  Unregistering netfilter hooks\n");

	nf_unregister_hooks(selinux_nf_ops, ARRAY_SIZE(selinux_nf_ops));
}
#endif

#else /* CONFIG_NETFILTER */

#ifdef CONFIG_SECURITY_SELINUX_DISABLE
#define selinux_nf_ip_exit()
#endif

#endif /* CONFIG_NETFILTER */

#ifdef CONFIG_SECURITY_SELINUX_DISABLE
static int selinux_disabled;

int selinux_disable(void)
{
	if (ss_initialized) {
		/* Not permitted after initial policy load. */
		return -EINVAL;
	}

	if (selinux_disabled) {
		/* Only do this once. */
		return -EINVAL;
	}

	printk(KERN_INFO "SELinux:  Disabled at runtime.\n");

	selinux_disabled = 1;
	selinux_enabled = 0;

	reset_security_ops();

	/* Try to destroy the avc node cache */
	avc_disable();

	/* Unregister netfilter hooks. */
	selinux_nf_ip_exit();

	/* Unregister selinuxfs. */
	exit_sel_fs();

	return 0;
}
#endif<|MERGE_RESOLUTION|>--- conflicted
+++ resolved
@@ -412,10 +412,7 @@
 		!strcmp(sb->s_type->name, "sysfs") ||
 		!strcmp(sb->s_type->name, "pstore") ||
 		!strcmp(sb->s_type->name, "debugfs") ||
-<<<<<<< HEAD
 		!strcmp(sb->s_type->name, "tracefs") ||
-=======
->>>>>>> ba420f35
 		!strcmp(sb->s_type->name, "rootfs");
 }
 
@@ -740,10 +737,7 @@
 		sbsec->flags |= SE_SBPROC | SE_SBGENFS;
 
 	if (!strcmp(sb->s_type->name, "debugfs") ||
-<<<<<<< HEAD
-=======
 	    !strcmp(sb->s_type->name, "tracefs") ||
->>>>>>> ba420f35
 	    !strcmp(sb->s_type->name, "sysfs") ||
 	    !strcmp(sb->s_type->name, "pstore"))
 		sbsec->flags |= SE_SBGENFS;
